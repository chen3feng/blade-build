--- conflicted
+++ resolved
@@ -176,11 +176,7 @@
         for src in self.srcs:
             src_path = os.path.join(self.path, src)
             proto_python_src = self._proto_gen_python_file(src)
-<<<<<<< HEAD
             py_cmd_var = self._var_name_of(src, 'python')
-=======
-            py_cmd_var = '%s_python' % self._var_name('python')
->>>>>>> 0f8fffd9
             self._write_rule('%s = %s.ProtoPython(["%s"], "%s")' % (
                     py_cmd_var,
                     self._env_name(),
@@ -257,6 +253,7 @@
                     dep_var_name))
 
         self._cc_library()
+        options = self.blade.get_options()
         if (getattr(options, 'generate_dynamic', False) or
             self.data.get('build_dynamic', False)):
             self._dynamic_cc_library()
