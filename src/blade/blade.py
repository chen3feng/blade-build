# Copyright (c) 2011 Tencent Inc.
# All rights reserved.
#
# Author: Michaelpeng <michaelpeng@tencent.com>
# Date:   October 20, 2011


"""
 This is the blade module which mainly holds the global database and
 do the coordination work between classes.

"""


import os

import configparse
import console

from blade_util import cpu_count
from dependency_analyzer import analyze_deps
from load_build_files import load_targets
from blade_platform import BuildPlatform
from build_environment import BuildEnvironment
from rules_generator import SconsRulesGenerator
from rules_generator import NinjaRulesGenerator
from binary_runner import BinaryRunner
from test_runner import TestRunner


# Global blade manager
blade = None


class Blade(object):
    """Blade. A blade manager class. """
    def __init__(self,
                 command_targets,
                 blade_path,
                 working_dir,
                 build_path,
                 blade_root_dir,
                 blade_options,
                 command):
        """init method.

        """
        self.__command_targets = command_targets
        self.__blade_path = blade_path
        self.__working_dir = working_dir
        self.__build_path = build_path
        self.__root_dir = blade_root_dir
        self.__options = blade_options
        self.__command = command

        # Source dir of current loading BUILD file
        self.__current_source_path = blade_root_dir

        # The direct targets that are used for analyzing
        self.__direct_targets = []

        # All command targets, make sure that all targets specified with ...
        # are all in the list now
        self.__all_command_targets = []

        # Given some targets specified in the command line, Blade will load
        # BUILD files containing these command line targets; global target
        # functions, i.e., cc_libarary, cc_binary and etc, in these BUILD
        # files will register targets into target_database, which then becomes
        # the input to dependency analyzer and SCons rules generator.  It is
        # notable that not all targets in target_database are dependencies of
        # command line targets.
        self.__target_database = {}

        # targets to build after loading the build files.
        self.__build_targets = {}

        # The targets keys list after sorting by topological sorting method.
        # Used to generate build rules in correct order.
        self.__sorted_targets_keys = []

        # The depended targets dict after topological sorting
        self.__depended_targets = {}

        # Inidcating that whether the deps list is expanded by expander or not
        self.__targets_expanded = False

        self.__build_platform = BuildPlatform()
        self.build_environment = BuildEnvironment(self.__root_dir)

        self.svn_root_dirs = []

    def load_targets(self):
        """Load the targets. """
        console.info('loading BUILDs...')
        (self.__direct_targets,
         self.__all_command_targets,
         self.__build_targets) = load_targets(self.__command_targets,
                                              self.__root_dir,
                                              self)
        console.info('loading done.')
        return self.__direct_targets, self.__all_command_targets  # For test

    def analyze_targets(self):
        """Expand the targets. """
        console.info('analyzing dependency graph...')
        (self.__sorted_targets_keys,
         self.__depended_targets) = analyze_deps(self.__build_targets)
        self.__targets_expanded = True

        console.info('analyzing done.')
        return self.__build_targets  # For test

    def get_build_rules_generator(self):
        if self.get_config('global_config')['native_builder'] == 'ninja':
            return NinjaRulesGenerator('build.ninja', self.__blade_path, self)
        else:
            return SconsRulesGenerator('SConstruct', self.__blade_path, self)

    def generate_build_rules(self):
        """Generate the constructing rules. """
        console.info('generating build rules...')
        generator = self.get_build_rules_generator()
        rules = generator.generate_build_script()
        console.info('generating done.')
        return rules

    def generate(self):
        """Generate the build script. """
        if self.__command != 'query':
            self.generate_build_rules()

    def run(self, target):
        """Run the target. """
        runner = BinaryRunner(self.__build_targets,
                              self.__options,
                              self.__target_database)
        return runner.run_target(target)

    def test(self):
        """Run tests. """
        test_runner = TestRunner(self.__build_targets,
                                 self.__options,
                                 self.__target_database,
                                 self.__direct_targets)
        return test_runner.run()

    def query(self, targets):
        """Query the targets. """
        print_deps = self.__options.deps
        print_depended = self.__options.depended
        dot_file = self.__options.output_to_dot
        print_dep_tree = self.__options.output_tree
        result_map = self.query_helper(targets)
        if dot_file:
            print_mode = 0
            if print_depended:
                print_mode = 1
            dot_file = os.path.join(self.__working_dir, dot_file)
            self.output_dot(result_map, print_mode, dot_file)
        else:
            if print_deps:
                if print_dep_tree:
                    self.query_dependency_tree(targets)
                else:
                    for key in result_map:
                        print '\n'
                        deps = result_map[key][0]
                        console.info('//%s:%s depends on the following targets:' % (
                                key[0], key[1]))
                        for d in deps:
                            print '%s:%s' % (d[0], d[1])
            if print_depended:
                for key in result_map:
                    print '\n'
                    depended_by = result_map[key][1]
                    console.info('//%s:%s is depended by the following targets:' % (
                            key[0], key[1]))
                    for d in depended_by:
                        print '%s:%s' % (d[0], d[1])
        return 0

    def print_dot_node(self, output_file, node):
        print >>output_file, '"%s:%s" [label = "%s:%s"]' % (node[0],
                                                            node[1],
                                                            node[0],
                                                            node[1])

    def print_dot_deps(self, output_file, node, target_set):
        targets = self.__build_targets
        deps = targets[node].deps
        for i in deps:
            if not i in target_set:
                continue
            print >>output_file, '"%s:%s" -> "%s:%s"' % (node[0],
                                                         node[1],
                                                         i[0],
                                                         i[1])

    def output_dot(self, result_map, print_mode, dot_file):
        f = open(dot_file, 'w')
        targets = result_map.keys()
        nodes = set(targets)
        for key in targets:
            nodes |= set(result_map[key][print_mode])
        print >>f, 'digraph blade {'
        for i in nodes:
            self.print_dot_node(f, i)
        for i in nodes:
            self.print_dot_deps(f, i, nodes)
        print >>f, '}'
        f.close()

    def query_helper(self, targets):
        """Query the targets helper method. """
        all_targets = self.__build_targets
        query_list = []
        t_path = ''
        for t in targets:
            t_path, name = t.split(':')
            if name == '...':
                for tkey in all_targets:
                    if tkey[0].startswith(t_path):
                        query_list.append(tkey)
            elif name == '*':
                for tkey in all_targets:
                    if tkey[0] == t_path:
                        query_list.append(tkey)
            else:
                query_list.append((t_path, name))

        result_map = {}
        for key in query_list:
            deps = all_targets[key].expanded_deps
            # depended_by = [k for k in all_targets if key in all_targets[k].expanded_deps]
            depended_by = self.__depended_targets[key]
            result_map[key] = (sorted(deps), sorted(depended_by))
        return result_map

    def query_dependency_tree(self, targets):
        """Query the dependency tree of the specified targets. """
        query_targets = []
        for target in targets:
            if ':' not in target:
                console.error_exit(
                    'Target %s is not supported by dependency tree query. '
                    'The target should be in the format directory:name.' % target)
            path, name = target.split(':')
            relpath = os.path.relpath(self.__working_dir, self.__root_dir)
            path = os.path.normpath(os.path.join(relpath, path))
            query_targets.append((path, name))

        for key in query_targets:
            console.info('')
            self._query_dependency_tree(key, 0, self.__build_targets)
            console.info('')

    def _query_dependency_tree(self, key, level, build_targets):
        """Query the dependency tree of the specified target recursively. """
        path, name = key
        if level == 0:
            output = '%s:%s' % (path, name)
        elif level == 1:
            output = '%s %s:%s' % ('+-', path, name)
        else:
            output = '%s%s %s:%s' % ('|  ' * (level - 1), '+-', path, name)
        console.info(console.colors('end') + console.colors('gray') + output)
        for dkey in build_targets[key].deps:
            self._query_dependency_tree(dkey, level + 1, build_targets)

    def get_build_path(self):
        """The current building path. """
        return self.__build_path

    def get_root_dir(self):
        """Return the blade root path. """
        return self.__root_dir

    def get_command(self):
        """Get the blade command. """
        return self.__command

    def set_current_source_path(self, current_source_path):
        """Set the current source path. """
        self.__current_source_path = current_source_path

    def get_current_source_path(self):
        """Get the current source path. """
        return self.__current_source_path

    def get_target_database(self):
        """Get the whole target database that haven't been expanded. """
        return self.__target_database

    def get_direct_targets(self):
        """Return the direct targets. """
        return self.__direct_targets

    def get_build_targets(self):
        """Get all the targets to be build. """
        return self.__build_targets

    def get_depended_target_database(self):
        """Get depended target database that query dependent targets directly. """
        return self.__depended_targets

    def get_options(self):
        """Get the global command options. """
        return self.__options

    def get_config(self, section_name):
        return configparse.blade_config.get_config(section_name)

    def is_expanded(self):
        """Whether the targets are expanded. """
        return self.__targets_expanded

    def register_target(self, target):
        """Register a target into blade target database.

        It is used to do quick looking.

        """
        key = target.key
        # Check whether there is already a key in database
        if key in self.__target_database:
            console.error_exit('Target %s is duplicate in //%s/BUILD' % (
                               target.name, target.path))
        self.__target_database[key] = target

    def _is_scons_object_type(self, target_type):
        """The types that shouldn't be registered into blade manager.

        Sholdn't invoke scons_rule method when it is not a scons target which
        could not be registered into blade manager, like system library.

        1. system_library

        """
        return target_type != 'system_library'

    def gen_targets_rules(self):
        """Get the build rules and return to the object who queries this. """
        rules_buf = []
        skip_test = getattr(self.__options, 'no_test', False)
        skip_package = not getattr(self.__options, 'generate_package', False)
        native_builder = self.get_config('global_config')['native_builder']
        for k in self.__sorted_targets_keys:
            target = self.__build_targets[k]
            if not self._is_scons_object_type(target.type):
                continue
            blade_object = self.__target_database.get(k, None)
            if not blade_object:
                console.warning('not registered blade object, key %s' % str(k))
                continue
            if (skip_test and target.type.endswith('_test')
                and k not in self.__direct_targets):
                continue
            if (skip_package and target.type == 'package'
                and k not in self.__direct_targets):
                continue

<<<<<<< HEAD
            if self.get_config('global_config')['native_builder'] == 'ninja':
=======
            if native_builder == 'ninja':
>>>>>>> e6dd65fd
                blade_object.ninja_rules()
            else:
                blade_object.scons_rules()
            rules = blade_object.get_rules()
            if rules:
                rules_buf.append('\n')
                rules_buf += rules
        return rules_buf

    def get_scons_platform(self):
        """Return handle of the platform class. """
        return self.__build_platform

    def get_sources_keyword_list(self):
        """This keywords list is used to check the source files path.

        Ex, when users specifies warning=no, it could be used to check that
        the source files is under thirdparty or not. If not, it will warn
        users that this flag is used incorrectly.

        """
        keywords = ['thirdparty']
        return keywords

    def parallel_jobs_num(self):
        """Tune the jobs num. """
        # User has the highest priority
        user_jobs_num = self.__options.jobs
        if user_jobs_num > 0:
            return user_jobs_num

        # Calculate job numbers smartly
        jobs_num = 0
        distcc_enabled = self.get_config('distcc_config')['enabled']

        if distcc_enabled and self.build_environment.distcc_env_prepared:
            # Distcc cost doesn;t much local cpu, jobs can be quite large.
            distcc_num = len(self.build_environment.get_distcc_hosts_list())
            jobs_num = min(max(int(1.5 * distcc_num), 1), 20)
        else:
            cpu_core_num = cpu_count()
            # machines with cpu_core_num > 4 is usually shared by multiple users,
            # set an upper bound to avoid interfering other users
            jobs_num = min(2 * cpu_core_num, 8)

        if jobs_num != user_jobs_num:
            console.info('tunes the parallel jobs number(-j N) to be %d' % (
                jobs_num))
        return jobs_num<|MERGE_RESOLUTION|>--- conflicted
+++ resolved
@@ -360,11 +360,7 @@
                 and k not in self.__direct_targets):
                 continue
 
-<<<<<<< HEAD
-            if self.get_config('global_config')['native_builder'] == 'ninja':
-=======
             if native_builder == 'ninja':
->>>>>>> e6dd65fd
                 blade_object.ninja_rules()
             else:
                 blade_object.scons_rules()
