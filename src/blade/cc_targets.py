# Copyright (c) 2011 Tencent Inc.
# All rights reserved.
#
# Author: Michaelpeng <michaelpeng@tencent.com>
# Date:   October 20, 2011


"""
 This is the cc_target module which is the super class
 of all of the scons cc targets, like cc_library, cc_binary.

"""


import os
import subprocess
from string import Template
import Queue

import blade
import config
import console
import build_rules
from blade_util import var_to_list, stable_unique
from target import Target


if "check_output" not in dir( subprocess ):
    from blade_util import check_output
    subprocess.check_output = check_output


class CcTarget(Target):
    """A scons cc target subclass.

    This class is derived from SconsTarget and it is the base class
    of cc_library, cc_binary etc.

    """
    def __init__(self,
                 name,
                 target_type,
                 srcs,
                 deps,
                 visibility,
                 warning,
                 defs,
                 incs,
                 export_incs,
                 optimize,
                 extra_cppflags,
                 extra_linkflags,
                 blade,
                 kwargs):
        """Init method.

        Init the cc target.

        """
        srcs = var_to_list(srcs)
        deps = var_to_list(deps)
        defs = var_to_list(defs)
        incs = var_to_list(incs)
        export_incs = var_to_list(export_incs)
        opt = var_to_list(optimize)
        extra_cppflags = var_to_list(extra_cppflags)
        extra_linkflags = var_to_list(extra_linkflags)

        Target.__init__(self,
                        name,
                        target_type,
                        srcs,
                        deps,
                        visibility,
                        blade,
                        kwargs)

        self.data['warning'] = warning
        self.data['defs'] = defs
        self.data['incs'] = self._incs_to_fullpath(incs)
        self.data['export_incs'] = self._incs_to_fullpath(export_incs)
        self.data['optimize'] = opt
        self.data['extra_cppflags'] = extra_cppflags
        self.data['extra_linkflags'] = extra_linkflags
        self.data['objs_name'] = None

        self._check_defs()
        self._check_incorrect_no_warning()

    def _incs_to_fullpath(self, incs):
        return [os.path.normpath(os.path.join(self.path, inc)) for inc in incs]

    def _check_deprecated_deps(self):
        """Check whether it depends upon a deprecated library. """
        for key in self.deps:
            dep = self.target_database.get(key)
            if dep and dep.data.get('deprecated'):
                replaced_deps = dep.deps
                if replaced_deps:
                    console.warning('%s: //%s has been deprecated, '
                                    'please depends on //%s:%s' % (
                                    self.fullname, dep.fullname,
                                    replaced_deps[0][0], replaced_deps[0][1]))

    def _prepare_to_generate_rule(self):
        """Should be overridden. """
        self._check_deprecated_deps()
        self._clone_env()

    def _clone_env(self):
        """Select env. """
        env_name = self._env_name()
        warning = self.data.get('warning', '')
        if warning == 'yes':
            self._write_rule('%s = env_cc_warning.Clone()' % env_name)
        else:
            self._write_rule('%s = env_cc.Clone()' % env_name)

    __cxx_keyword_list = frozenset([
        'and', 'and_eq', 'alignas', 'alignof', 'asm', 'auto',
        'bitand', 'bitor', 'bool', 'break', 'case', 'catch',
        'char', 'char16_t', 'char32_t', 'class', 'compl', 'const',
        'constexpr', 'const_cast', 'continue', 'decltype', 'default',
        'delete', 'double', 'dynamic_cast', 'else', 'enum',
        'explicit', 'export', 'extern', 'false', 'float', 'for',
        'friend', 'goto', 'if', 'inline', 'int', 'long', 'mutable',
        'namespace', 'new', 'noexcept', 'not', 'not_eq', 'nullptr',
        'operator', 'or', 'or_eq', 'private', 'protected', 'public',
        'register', 'reinterpret_cast', 'return', 'short', 'signed',
        'sizeof', 'static', 'static_assert', 'static_cast', 'struct',
        'switch', 'template', 'this', 'thread_local', 'throw',
        'true', 'try', 'typedef', 'typeid', 'typename', 'union',
        'unsigned', 'using', 'virtual', 'void', 'volatile', 'wchar_t',
        'while', 'xor', 'xor_eq'])

    def _check_defs(self):
        """_check_defs.

        It will warn if user defines c++ keyword in defs list.

        """
        defs_list = self.data.get('defs', [])
        for macro in defs_list:
            pos = macro.find('=')
            if pos != -1:
                macro = macro[0:pos]
            if macro in CcTarget.__cxx_keyword_list:
                console.warning('DO NOT define c++ keyword %s as macro' % macro)

    def _check_incorrect_no_warning(self):
        """check if warning=no is correctly used or not. """
        warning = self.data.get('warning', 'yes')
        srcs = self.srcs
        if not srcs or warning != 'no':
            return

        keywords_list = self.blade.get_sources_keyword_list()
        for keyword in keywords_list:
            if keyword in self.path:
                return

        illegal_path_list = []
        for keyword in keywords_list:
            illegal_path_list += [s for s in srcs if not keyword in s]

        if illegal_path_list:
            console.warning("//%s: warning='no' should only be used "
                            "for code in thirdparty." % self.fullname)

    def _objs_name(self):
        """Concatenating path and name to be objs var. """
        name = self.data['objs_name']
        if name is None:
            name = 'objs_%s' % self._generate_variable_name(self.path, self.name)
            self.data['objs_name'] = name
        return name

    def _set_objs_name(self, name):
        """Set objs var name to the input name. """
        self.data['objs_name'] = name

    def _prebuilt_cc_library_path(self, prefer_dynamic=False):
        """

        Return source and target path of the prebuilt cc library.
        When both .so and .a exist, return .so if prefer_dynamic is True.
        Otherwise return the existing one.

        """
        a_src_path, so_src_path = self._prebuilt_cc_library_pathname()
        libs = (a_src_path, so_src_path) # Ordered by priority
        if prefer_dynamic:
            libs = (so_src_path, a_src_path)
        source = ''
        for lib in libs:
            if os.path.exists(lib):
                source = lib
                break
        if not source:
            console.error_exit('%s: Can not find either %s or %s' % (
                               self.fullname, libs[0], libs[1]))
        target = self._target_file_path(os.path.basename(source))
        return source, target

    _default_prebuilt_libpath = None

    def _prebuilt_cc_library_pathname(self):
        options = self.blade.get_options()
        m, arch, profile = options.m, options.arch, options.profile
        if CcTarget._default_prebuilt_libpath is None:
<<<<<<< HEAD
            config = self.blade.get_config('cc_library_config')
            pattern = config['prebuilt_libpath_pattern']
=======
            pattern = config.get_item('cc_library_config', 'prebuilt_libpath_pattern')
>>>>>>> 3fc33688
            CcTarget._default_prebuilt_libpath = Template(pattern).substitute(
                    bits=m, arch=arch, profile=profile)

        pattern = self.data.get('prebuilt_libpath_pattern')
        if pattern:
            libpath = Template(pattern).substitute(bits=m,
                                                   arch=arch,
                                                   profile=profile)
        else:
            libpath = CcTarget._default_prebuilt_libpath
        return [os.path.join(self.path, libpath, 'lib%s.%s' % (self.name, s))
                for s in ['a', 'so']]

    def _prebuilt_cc_library_dynamic_soname(self, so):
        """Get the soname of prebuilt shared library. """
        soname = None
        try:
            output = subprocess.check_output('objdump -p %s' % so, shell=True)
            for line in output.splitlines():
                parts = line.split()
                if len(parts) == 2 and parts[0] == 'SONAME':
                    soname = parts[1]
                    break
        except subprocess.CalledProcessError:
            pass
        return soname

    def _setup_cc_flags(self):
        """_setup_cc_flags. """
        env_name = self._env_name()
        flags_from_option, incs_list = self._get_cc_flags()
        if flags_from_option:
            self._write_rule('%s.Append(CPPFLAGS=%s)' % (env_name, flags_from_option))
        if incs_list:
            self._write_rule('%s.Append(CPPPATH=%s)' % (env_name, incs_list))

    def _setup_as_flags(self):
        """_setup_as_flags. """
        env_name = self._env_name()
        as_flags, aspp_flags = self._get_as_flags()
        if as_flags:
            self._write_rule('%s.Append(ASFLAGS=%s)' % (env_name, as_flags))
        if aspp_flags:
            self._write_rule('%s.Append(ASPPFLAGS=%s)' % (env_name, aspp_flags))

    def _setup_link_flags(self):
        """linkflags. """
        extra_linkflags = self.data.get('extra_linkflags')
        if extra_linkflags:
            self._write_rule('%s.Append(LINKFLAGS=%s)' % (self._env_name(), extra_linkflags))

    def _get_optimize_flags(self):
        """get optimize flags such as -O2"""
        oflags = []
        opt_list = self.data.get('optimize')
        if not opt_list:
<<<<<<< HEAD
            cc_config = self.blade.get_config('cc_config')
            opt_list = cc_config['optimize']
=======
            opt_list = config.get_item('cc_config', 'optimize')
>>>>>>> 3fc33688
        if opt_list:
            for flag in opt_list:
                if flag.startswith('-'):
                    oflags.append(flag)
                else:
                    oflags.append('-' + flag)
        else:
            oflags = ['-O2']
        return oflags

    def _get_cc_flags(self):
        """_get_cc_flags.

        Return the cpp flags according to the BUILD file and other configs.

        """
        cpp_flags = []

        # Warnings
        if self.data.get('warning', '') == 'no':
            cpp_flags.append('-w')

        # Defs
        defs = self.data.get('defs', [])
        cpp_flags += [('-D' + macro) for macro in defs]

        # Optimize flags
        if (self.blade.get_options().profile == 'release' or
            self.data.get('always_optimize')):
            cpp_flags += self._get_optimize_flags()
            # Add -fno-omit-frame-pointer to optimize mode for easy debugging.
            cpp_flags += ['-fno-omit-frame-pointer']

        cpp_flags += self.data.get('extra_cppflags', [])

        # Incs
        incs = self._get_incs_list()

        return (cpp_flags, incs)

    def _get_as_flags(self):
        """Return the as flags according to the build architecture. """
        options = self.blade.get_options()
        as_flags = ['-g', '--' + options.m]
        aspp_flags = ['-Wa,--' + options.m]
        return as_flags, aspp_flags

    def _export_incs_list(self):
        inc_list = []
        for dep in self.expanded_deps:
            # system dep
            if dep[0] == '#':
                continue

            target = self.target_database[dep]
            inc_list += target.data.get('export_incs', [])
        return inc_list

    def _get_incs_list(self):
        '''Get all incs includes export_incs of all depends'''
        incs = self.data.get('incs', []) + self.data.get('export_incs', [])
        incs += self._export_incs_list()
        # Remove duplicate items in incs list and keep the order
        incs = stable_unique(incs)
        return incs

    def _static_deps_list(self):
        """_static_deps_list.

        Returns
        -----------
        link_all_symbols_lib_list: the libs to link all its symbols into target
        lib_list: the libs list to be statically linked into static library

        Description
        -----------
        It will find the libs needed to be linked into the target statically.

        """
        build_targets = self.blade.get_build_targets()
        lib_list = []
        link_all_symbols_lib_list = []
        for dep in self.expanded_deps:
            dep_target = build_targets[dep]
            if dep_target.type == 'cc_library' and not dep_target.srcs:
                continue
            # system lib
            if dep_target.type == 'system_library':
                lib_name = "'%s'" % dep_target.name
            else:
                lib_name = dep_target.data.get('static_cc_library_var')
            if lib_name:
                if dep_target.data.get('link_all_symbols'):
                    link_all_symbols_lib_list.append(lib_name)
                else:
                    lib_list.append(lib_name)

        return (link_all_symbols_lib_list, lib_list)

    def _dynamic_deps_list(self):
        """_dynamic_deps_list.

        Returns
        -----------
        lib_list: the libs list to be dynamically linked into dynamic library

        Description
        -----------
        It will find the libs needed to be linked into the target dynamically.

        """
        build_targets = self.blade.get_build_targets()
        lib_list = []
        for lib in self.expanded_deps:
            dep_target = build_targets[lib]
            if (dep_target.type == 'cc_library' and
                not dep_target.srcs):
                continue
            # system lib
            if lib[0] == '#':
                lib_name = "'%s'" % lib[1]
            else:
                lib_name = dep_target.data.get('dynamic_cc_library_var')
            if lib_name:
                lib_list.append(lib_name)

        return lib_list

    def _get_static_deps_lib_list(self):
        """Returns a tuple that needed to write static deps rules. """
        (link_all_symbols_lib_list, lib_list) = self._static_deps_list()
        lib_str = 'LIBS=[%s]' % ','.join(lib_list)
        whole_link_flags = []
        if link_all_symbols_lib_list:
            whole_link_flags = ['"-Wl,--whole-archive"']
            for i in link_all_symbols_lib_list:
                whole_link_flags.append(i)
            whole_link_flags.append('"-Wl,--no-whole-archive"')
        return (link_all_symbols_lib_list, lib_str, ', '.join(whole_link_flags))

    def _get_dynamic_deps_lib_list(self):
        """Returns the libs string. """
        lib_list = self._dynamic_deps_list()
        return 'LIBS=[%s]' % ','.join(lib_list)

    def _prebuilt_cc_library_is_depended(self):
        build_targets = self.blade.get_build_targets()
        depended_targets = self.blade.get_depended_target_database()
        for key in depended_targets[self.key]:
            t = build_targets[key]
            if t.type != 'prebuilt_cc_library':
                return True
        return False

    def _prebuilt_cc_library_rules(self, var_name, target, source):
        """Generate scons rules for prebuilt cc library. """
        if source.endswith('.a'):
            self._write_rule('%s = top_env.File("%s")' % (var_name, source))
        else:
            self._write_rule('%s = top_env.Command("%s", "%s", '
                             'Copy("$TARGET", "$SOURCE"))' % (
                             var_name, target, source))

    def _prebuilt_cc_library_symbolic_link(self,
                                           static_lib_source, static_lib_target,
                                           dynamic_lib_source, dynamic_lib_target):
        """Make a symbolic link if either static or dynamic library is so. """
        self.file_and_link = None
        so_src, so_target = '', ''
        if static_lib_target.endswith('.so'):
            so_src = static_lib_source
            so_target = static_lib_target
        elif dynamic_lib_target.endswith('.so'):
            so_src = dynamic_lib_source
            so_target = dynamic_lib_target
        if so_src:
            soname = self._prebuilt_cc_library_dynamic_soname(so_src)
            if soname:
                self.file_and_link = (so_target, soname)

    def _prebuilt_cc_library_scons_rules(self):
        """Prebuilt cc library scons rules. """
        # Paths for static linking, may be a dynamic library!
        static_src_path, static_target_path = self._prebuilt_cc_library_path()
        var_name = self._var_name()
        self._prebuilt_cc_library_rules(var_name, static_target_path, static_src_path)
        self.data['static_cc_library_var'] = var_name

        dynamic_src_path, dynamic_target_path = '', ''
        if self._need_dynamic_library():
            dynamic_src_path, dynamic_target_path = self._prebuilt_cc_library_path(
                    prefer_dynamic=True)
            # Avoid copy twice if has only one kind of library
            if dynamic_target_path != static_target_path:
                var_name = self._var_name('dynamic')
                self._prebuilt_cc_library_rules(var_name,
                                                dynamic_target_path,
                                                dynamic_src_path)
            self.data['dynamic_cc_library_var'] = var_name

        return (static_src_path, static_target_path,
                dynamic_src_path, dynamic_target_path)

    def _prebuilt_cc_library(self):
        """Prebuilt cc library rules. """
        # We allow a prebuilt cc_library doesn't exist if it is not used.
        # So if this library is not depended by any target, don't generate any
        # rule to avoid runtime error and also avoid unnecessary runtime cost.
        if not self._prebuilt_cc_library_is_depended():
            return

<<<<<<< HEAD
        if self.blade.get_config('global_config')['native_builder'] == 'ninja':
=======
        if config.get_item('global_config', 'native_builder') == 'ninja':
>>>>>>> 3fc33688
            paths = self._prebuilt_cc_library_ninja_rules()
        else:
            paths = self._prebuilt_cc_library_scons_rules()
        self._prebuilt_cc_library_symbolic_link(*paths)

    def _static_cc_library(self):
        """_cc_library.

        It will output the cc_library rule into the buffer.

        """
        env_name = self._env_name()
        var_name = self._var_name()
        self._write_rule('%s = %s.Library("%s", %s)' % (
                var_name,
                env_name,
                self._target_file_path(),
                self._objs_name()))
        self.data['static_cc_library_var'] = var_name
        self._add_default_target_var('a', var_name)

    def _dynamic_cc_library(self):
        """_dynamic_cc_library.

        It will output the dynamic_cc_library rule into the buffer.

        """
        self._setup_link_flags()

        var_name = self._var_name('dynamic')
        env_name = self._env_name()

        lib_str = self._get_dynamic_deps_lib_list()
        if self.srcs or self.expanded_deps:
            if not self.data.get('allow_undefined'):
                self._write_rule('%s.Append(LINKFLAGS=["-Xlinker", "--no-undefined"])'
                        % env_name)
            self._write_rule('%s = %s.SharedLibrary("%s", %s, %s)' % (
                    var_name,
                    env_name,
                    self._target_file_path(),
                    self._objs_name(),
                    lib_str))
            self.data['dynamic_cc_library_var'] = var_name
            self._add_target_var('so', var_name)

    def _need_dynamic_library(self):
        options = self.blade.get_options()
<<<<<<< HEAD
        config = self.blade.get_config('cc_library_config')
=======
>>>>>>> 3fc33688
        return (getattr(options, 'generate_dynamic') or
                self.data.get('build_dynamic') or
                config.get_item('cc_library_config', 'generate_dynamic'))

    def _cc_library(self):
        self._static_cc_library()
        if self._need_dynamic_library():
            self._dynamic_cc_library()

    def _generated_header_files_dependencies(self):
        """Return dependencies which generate header files. """
        q = Queue.Queue(0)
        for key in self.deps:
            q.put(key)

        keys = set()
        deps = []
        while not q.empty():
            key = q.get()
            if key not in keys:
                keys.add(key)
                dep = self.target_database[key]
                if dep._generate_header_files():
                    if dep.srcs:
                        deps.append(dep)
                    else:
                        for k in dep.deps:
                            q.put(k)

        return deps

    def _generate_generated_header_files_depends(self, var_name):
        """Generate dependencies to targets that generate header files. """
        env_name = self._env_name()
        deps = self._generated_header_files_dependencies()
        for dep in deps:
            self._write_rule('%s.Depends(%s, %s)' % (
                             env_name, var_name, dep._var_name()))

    def _cc_objects_rules(self):
        """_cc_objects_rules.

        Generate the cc objects rules for the srcs in srcs list.

        """
        if self.type not in ('cc_library', 'cc_binary', 'cc_test', 'cc_plugin'):
            console.error_exit('logic error, type %s err in object rule' % self.type)

        env_name = self._env_name()
        objs_dir = self._target_file_path() + '.objs'

        self._setup_cc_flags()

        objs = []
        for src in self.srcs:
            obj = 'obj_%s' % self._var_name_of(src)
            target_path = os.path.join(objs_dir, src)
            source_path = self._target_file_path(src)  # Also find generated files
            rule_args = ('target = "%s" + top_env["OBJSUFFIX"], source = "%s"' %
                         (target_path, source_path))
            if self.data.get('secure'):
                rule_args += ', CXX = "$SECURECXX"'
            self._write_rule('%s = %s.SharedObject(%s)' % (obj, env_name, rule_args))
            if self.data.get('secure'):
                self._securecc_object_rules(obj, source_path)
            objs.append(obj)

        if len(objs) == 1:
            self._set_objs_name(objs[0])
            objs_name = objs[0]
        else:
            objs_name = self._objs_name()
            self._write_rule('%s = [%s]' % (objs_name, ','.join(objs)))
        self._generate_generated_header_files_depends(objs_name)

        if objs and self.blade.get_command() == 'clean':
            self._write_rule('%s.Clean([%s], "%s")' % (env_name, objs_name, objs_dir))

    def _securecc_object_rules(self, obj, src, scons=True):
        """Touch the source file if needed and generate specific object rules for securecc. """
        if scons:
            env_name = self._env_name()
            self._write_rule('%s.AlwaysBuild(%s)' % (env_name, obj))
        if not os.path.exists(src):
            dir = os.path.dirname(src)
            if not os.path.isdir(dir):
                os.makedirs(dir)
            open(src, 'w').close()

    def _prebuilt_cc_library_ninja_rules(self):
        """Prebuilt cc library ninja rules.

        There are 3 cases for prebuilt library as below:

            1. Only static library(.a) exists
            2. Only dynamic library(.so) exists
            3. Both static and dynamic libraries exist
        """
        static_src_path, static_target_path = self._prebuilt_cc_library_path()
        if static_src_path.endswith('.a'):
            path = static_src_path
        else:
            self.ninja_build(static_target_path, 'copy',
                             inputs=static_src_path)
            path = static_target_path
        self._add_default_target_file('a', path)

        dynamic_src_path, dynamic_target_path = '', ''
        if self._need_dynamic_library():
            dynamic_src_path, dynamic_target_path = self._prebuilt_cc_library_path(True)
            if dynamic_target_path != static_target_path:
                assert static_src_path.endswith('.a')
                assert dynamic_src_path.endswith('.so')
                self.ninja_build(dynamic_target_path, 'copy',
                                 inputs=dynamic_src_path)
                path = dynamic_target_path
            self._add_target_file('so', path)

        return (static_src_path, static_target_path,
                dynamic_src_path, dynamic_target_path)

    def _get_ninja_rule_from_suffix(self, src):
        """
        Return cxx for C++ source files with suffix as .cc/.cpp/.cxx,
        return cc otherwise for C, Assembler, etc.
        """
        for suffix in ('.cc', '.cpp', '.cxx'):
            if src.endswith(suffix):
                return 'cxx'
        return 'cc'

    def _setup_ninja_cc_vars(self, vars):
        """Set up warning, compile options and include directories for cc build. """
        if self.data.get('warning') != 'yes':
            vars['c_warnings'] = ''
            vars['cxx_warnings'] = ''
        cppflags, includes = self._get_cc_flags()
        if cppflags:
            vars['cppflags'] = ' '.join(cppflags)
        if includes:
            vars['includes'] = ' '.join(['-I%s' % inc for inc in includes])

    def _generate_ninja_link_flags(self):
        """Generate linker flags for cc link. """
        ldflags = []
        extra_linkflags = self.data.get('extra_linkflags')
        if extra_linkflags:
            ldflags = extra_linkflags
        if 'allow_undefined' in self.data:
            allow_undefined = self.data['allow_undefined']
            if not allow_undefined:
                ldflags.append('-Xlinker --no-undefined')
        return ldflags

    def _generate_link_all_symbols_link_flags(self, libs):
        """Generate link flags for libraries which should be linked with all symbols. """
        if libs:
            return ['-Wl,--whole-archive'] + libs + ['-Wl,--no-whole-archive']
        return []

    def _ninja_dynamic_dependencies(self):
        """
        Find dynamic dependencies for ninja build,
        including system libraries and user libraries.
        """
        targets = self.blade.get_build_targets()
        sys_libs, usr_libs = [], []
        for key in self.expanded_deps:
            dep = targets[key]
            if dep.type == 'cc_library' and not dep.srcs:
                continue
            if key[0] == '#':
                sys_libs.append(key[1])
            else:
                lib = dep._get_target_file('so')
                if lib:
                    usr_libs.append(lib)
        return sys_libs, usr_libs

    def _ninja_static_dependencies(self):
        """
        Find static dependencies for ninja build, including system libraries
        and user libraries.
        User libraries consist of normal libraries and libraries which should
        be linked all symbols within them using whole-archive option of gnu linker.
        """
        targets = self.blade.get_build_targets()
        sys_libs, usr_libs, link_all_symbols_libs = [], [], []
        for key in self.expanded_deps:
            dep = targets[key]
            if dep.type == 'cc_library' and not dep.srcs:
                continue
            if key[0] == '#':
                sys_libs.append(key[1])
            else:
                lib = dep._get_target_file('a')
                if lib:
                    if dep.data.get('link_all_symbols'):
                        link_all_symbols_libs.append(lib)
                    else:
                        usr_libs.append(lib)
        return sys_libs, usr_libs, link_all_symbols_libs

    def _cc_objects_generated_header_files_dependency(self):
        """Return a stamp which depends on targets which generate header files. """
        deps = self._generated_header_files_dependencies()
        if not deps:
            return None
        stamp = self._target_file_path('%s__stamp__' % self.name)
        inputs = []
        for dep in deps:
            dep_output = dep._get_target_file()
            if dep_output:
                inputs.append(dep_output)
        self.ninja_build(stamp, 'stamp', inputs=inputs)
        return stamp

    def _securecc_object_ninja(self, obj, src, implicit_deps, vars):
        assert obj.endswith('.o')
        pos = obj.rfind('.', 0, -2)
        assert pos != -1
        secure_obj = '%s__securecc__.cc.o' % obj[:pos]
<<<<<<< HEAD
        path = self._source_file_path(src)
        if not os.path.exists(path):
=======
        if os.path.exists(src):
            path = self._source_file_path(src)
        else:
>>>>>>> 3fc33688
            path = self._target_file_path(src)
            self._securecc_object_rules('', path, False)
        self.ninja_build(secure_obj, 'securecccompile', inputs=path,
                         implicit_deps=implicit_deps,
                         variables=vars)
        self.ninja_build(obj, 'securecc', inputs=secure_obj)

    def _cc_objects_ninja(self, sources=None, generated=False, generated_headers=None):
        """Generate cc objects build rules in ninja. """
        vars = {}
        self._setup_ninja_cc_vars(vars)
        implicit_deps = []
        stamp = self._cc_objects_generated_header_files_dependency()
        if stamp:
            implicit_deps.append(stamp)
        secure = self.data.get('secure')
        if secure:
            implicit_deps.append('__securecc_phony__')

        objs_dir = self._target_file_path() + '.objs'
        objs = []
        if sources:
            srcs = sources
        else:
            srcs = self.srcs
        for src in srcs:
            obj = '%s.o' % os.path.join(objs_dir, src)
            if secure:
                self._securecc_object_ninja(obj, src, implicit_deps, vars)
            else:
                rule = self._get_ninja_rule_from_suffix(src)
                if generated:
                    input = self._target_file_path(src)
                    if generated_headers and len(generated_headers) > 1:
                        implicit_deps += generated_headers
                else:
                    path = self._source_file_path(src)
                    if os.path.exists(path):
                        input = path
                    else:
                        input = self._target_file_path(src)
                self.ninja_build(obj, rule, inputs=input,
                                 implicit_deps=implicit_deps,
                                 variables=vars)
            objs.append(obj)

        self.data['objs'] = objs

    def _static_cc_library_ninja(self):
        output = self._target_file_path('lib%s.a' % self.name)
        objs = self.data.get('objs', [])
        self.ninja_build(output, 'ar', inputs=objs)
        self._add_default_target_file('a', output)

    def _dynamic_cc_library_ninja(self):
        output = self._target_file_path('lib%s.so' % self.name)
        ldflags = self._generate_ninja_link_flags()
        sys_libs, usr_libs = self._ninja_dynamic_dependencies()
        extra_ldflags = ['-l%s' % lib for lib in sys_libs]
        self._cc_link_ninja(output, 'solink', deps=usr_libs,
                            ldflags=ldflags, extra_ldflags=extra_ldflags)
        self._add_target_file('so', output)

    def _cc_library_ninja(self):
        self._static_cc_library_ninja()
        if self._need_dynamic_library():
            self._dynamic_cc_library_ninja()

    def _cc_link_ninja(self, output, rule, deps,
                       ldflags=None, extra_ldflags=None,
                       implicit_deps=None, order_only_deps=None):
        objs = self.data.get('objs', [])
        vars = {}
        if ldflags:
            vars['ldflags'] = ' '.join(ldflags)
        if extra_ldflags:
            vars['extra_ldflags'] = ' '.join(extra_ldflags)
        self.ninja_build(output, rule,
                         inputs=objs + deps,
                         implicit_deps=implicit_deps,
                         order_only_deps=order_only_deps,
                         variables=vars)


class CcLibrary(CcTarget):
    """A cc target subclass.

    This class is derived from SconsTarget and it generates the library
    rules including dynamic library rules according to user option.

    """
    def __init__(self,
                 name,
                 srcs,
                 deps,
                 visibility,
                 warning,
                 defs,
                 incs,
                 export_incs,
                 optimize,
                 always_optimize,
                 prebuilt,
                 prebuilt_libpath_pattern,
                 link_all_symbols,
                 deprecated,
                 extra_cppflags,
                 extra_linkflags,
                 allow_undefined,
                 secure,
                 blade,
                 kwargs):
        """Init method.

        Init the cc library.

        """
        CcTarget.__init__(self,
                          name,
                          'cc_library',
                          srcs,
                          deps,
                          visibility,
                          warning,
                          defs,
                          incs,
                          export_incs,
                          optimize,
                          extra_cppflags,
                          extra_linkflags,
                          blade,
                          kwargs)
        if prebuilt:
            self.type = 'prebuilt_cc_library'
            self.srcs = []
            if prebuilt_libpath_pattern:
                self.data['prebuilt_libpath_pattern'] = prebuilt_libpath_pattern
        self.data['link_all_symbols'] = link_all_symbols
        self.data['always_optimize'] = always_optimize
        self.data['deprecated'] = deprecated
        self.data['allow_undefined'] = allow_undefined
        self.data['secure'] = secure

    def _rpath_link(self, dynamic):
        path = self._prebuilt_cc_library_path(dynamic)[1]
        if path.endswith('.so'):
            return os.path.dirname(path)
        return None

    def scons_rules(self):
        """scons_rules.

        It outputs the scons rules according to user options.

        """
        if self.type == 'prebuilt_cc_library':
            self._check_deprecated_deps()
            self._prebuilt_cc_library()
        elif self.srcs:
            self._prepare_to_generate_rule()
            self._cc_objects_rules()
            self._cc_library()

    def ninja_rules(self):
        """Generate ninja build rules for cc object/library. """
        self._check_deprecated_deps()
        if self.type == 'prebuilt_cc_library':
            self._prebuilt_cc_library()
        elif self.srcs:
            self._cc_objects_ninja()
            self._cc_library_ninja()


def cc_library(name,
               srcs=[],
               deps=[],
               visibility=None,
               warning='yes',
               defs=[],
               incs=[],
               export_incs=[],
               optimize=[],
               always_optimize=False,
               pre_build=False,
               prebuilt=False,
               prebuilt_libpath_pattern=None,
               link_all_symbols=False,
               deprecated=False,
               extra_cppflags=[],
               extra_linkflags=[],
               allow_undefined=False,
               secure=False,
               **kwargs):
    """cc_library target. """
    target = CcLibrary(name,
                       srcs,
                       deps,
                       visibility,
                       warning,
                       defs,
                       incs,
                       export_incs,
                       optimize,
                       always_optimize,
                       prebuilt or pre_build,
                       prebuilt_libpath_pattern,
                       link_all_symbols,
                       deprecated,
                       extra_cppflags,
                       extra_linkflags,
                       allow_undefined,
                       secure,
                       blade.blade,
                       kwargs)
    if pre_build:
        console.warning("//%s:%s: 'pre_build' has been deprecated, "
                        "please use 'prebuilt'" % (target.path, target.name))
    blade.blade.register_target(target)


build_rules.register_function(cc_library)


class CcBinary(CcTarget):
    """A scons cc target subclass.

    This class is derived from SconsCCTarget and it generates the cc_binary
    rules according to user options.

    """
    def __init__(self,
                 name,
                 srcs,
                 deps,
                 warning,
                 defs,
                 incs,
                 embed_version,
                 optimize,
                 dynamic_link,
                 extra_cppflags,
                 extra_linkflags,
                 export_dynamic,
                 blade,
                 kwargs):
        """Init method.

        Init the cc binary.

        """
        CcTarget.__init__(self,
                          name,
                          'cc_binary',
                          srcs,
                          deps,
                          None,
                          warning,
                          defs,
                          incs,
                          [],
                          optimize,
                          extra_cppflags,
                          extra_linkflags,
                          blade,
                          kwargs)
        self.data['embed_version'] = embed_version
        self.data['dynamic_link'] = dynamic_link
        self.data['export_dynamic'] = export_dynamic

<<<<<<< HEAD
        cc_binary_config = self.blade.get_config('cc_binary_config')
=======
>>>>>>> 3fc33688
        # add extra link library
        link_libs = var_to_list(config.get_item('cc_binary_config', 'extra_libs'))
        self._add_hardcode_library(link_libs)

    def _allow_duplicate_source(self):
        return True

    def _expand_deps_generation(self):
        if self.data.get('dynamic_link'):
            build_targets = self.blade.get_build_targets()
            for dep in self.expanded_deps:
                build_targets[dep].data['build_dynamic'] = True

    def _get_rpath_links(self):
        """Get rpath_links from dependencies"""
        dynamic_link = self.data['dynamic_link']
        build_targets = self.blade.get_build_targets()
        rpath_links = []
        for lib in self.expanded_deps:
            if build_targets[lib].type == 'prebuilt_cc_library':
                path = build_targets[lib]._rpath_link(dynamic_link)
                if path and path not in rpath_links:
                    rpath_links.append(path)

        return rpath_links

    def _write_rpath_links(self):
        rpath_links = self._get_rpath_links()
        if rpath_links:
            for rpath_link in rpath_links:
                self._write_rule('%s.Append(LINKFLAGS="-Wl,--rpath-link=%s")' %
                        (self._env_name(), rpath_link))

    def _cc_binary(self):
        """_cc_binary rules. """
        env_name = self._env_name()
        var_name = self._var_name()

        platform = self.blade.get_scons_platform()
        if platform.get_gcc_version() > '4.5':
            link_flag_list = ['-static-libgcc', '-static-libstdc++']
            self._write_rule('%s.Append(LINKFLAGS=%s)' % (env_name, link_flag_list))

        (link_all_symbols_lib_list,
         lib_str,
         whole_link_flags) = self._get_static_deps_lib_list()
        if whole_link_flags:
            self._write_rule(
                    '%s.Append(LINKFLAGS=[%s])' % (env_name, whole_link_flags))

        if self.data.get('export_dynamic'):
            self._write_rule(
                '%s.Append(LINKFLAGS="-rdynamic")' % env_name)

        self._setup_link_flags()

        self._write_rule('%s = %s.Program("%s", %s, %s)' % (
            var_name,
            env_name,
            self._target_file_path(),
            self._objs_name(),
            lib_str))
        self._add_default_target_var('bin', var_name)

        if link_all_symbols_lib_list:
            self._write_rule('%s.Depends(%s, [%s])' % (
                    env_name, var_name, ', '.join(link_all_symbols_lib_list)))

        self._write_rpath_links()
        if self.data['embed_version']:
            self._write_rule('%s.Append(LINKFLAGS=str(version_obj[0]))' % env_name)
            self._write_rule('%s.Requires(%s, version_obj)' % (env_name, var_name))

    def _dynamic_cc_binary(self):
        """_dynamic_cc_binary. """
        env_name = self._env_name()
        var_name = self._var_name()
        if self.data.get('export_dynamic'):
            self._write_rule('%s.Append(LINKFLAGS="-rdynamic")' % env_name)

        self._setup_link_flags()

        lib_str = self._get_dynamic_deps_lib_list()
        self._write_rule('%s = %s.Program("%s", %s, %s)' % (
            var_name,
            env_name,
            self._target_file_path(),
            self._objs_name(),
            lib_str))
        self._add_default_target_var('bin', var_name)

        if self.data['embed_version']:
            self._write_rule('%s.Append(LINKFLAGS=str(version_obj[0]))' % env_name)
            self._write_rule('%s.Requires(%s, version_obj)' % (env_name, var_name))

        self._write_rpath_links()

    def scons_rules(self):
        """scons_rules.

        It outputs the scons rules according to user options.

        """
        self._prepare_to_generate_rule()

        self._cc_objects_rules()

        if self.data['dynamic_link']:
            self._dynamic_cc_binary()
        else:
            self._cc_binary()

    def _generate_cc_binary_link_flags(self, dynamic_link):
        ldflags = []
        if (not dynamic_link and
            self.blade.get_scons_platform().get_gcc_version() > '4.5'):
            ldflags += ['-static-libgcc', '-static-libstdc++']
        if self.data.get('export_dynamic'):
            ldflags.append('-rdynamic')
        ldflags += self._generate_ninja_link_flags()
        for rpath_link in self._get_rpath_links():
            ldflags.append('-Wl,--rpath-link=%s' % rpath_link)
        return ldflags

    def _cc_binary_ninja(self, dynamic_link):
        ldflags = self._generate_cc_binary_link_flags(dynamic_link)
        implicit_deps = []
        if dynamic_link:
            sys_libs, usr_libs = self._ninja_dynamic_dependencies()
        else:
            sys_libs, usr_libs, link_all_symbols_libs = self._ninja_static_dependencies()
            if link_all_symbols_libs:
                ldflags += self._generate_link_all_symbols_link_flags(link_all_symbols_libs)
                implicit_deps = link_all_symbols_libs

        extra_ldflags, order_only_deps = [], []
        if self.data['embed_version']:
            scm = os.path.join(self.build_path, 'scm.cc.o')
            extra_ldflags.append(scm)
            order_only_deps.append(scm)
        extra_ldflags += ['-l%s' % lib for lib in sys_libs]
        output = self._target_file_path()
        self._cc_link_ninja(output, 'link', deps=usr_libs,
                            ldflags=ldflags, extra_ldflags=extra_ldflags,
                            implicit_deps=implicit_deps,
                            order_only_deps=order_only_deps)
        self._add_default_target_file('bin', output)

    def ninja_rules(self):
        """Generate ninja build rules for cc binary/test. """
        self._check_deprecated_deps()
        self._cc_objects_ninja()
        self._cc_binary_ninja(self.data['dynamic_link'])


def cc_binary(name,
              srcs=[],
              deps=[],
              warning='yes',
              defs=[],
              incs=[],
              embed_version=True,
              optimize=[],
              dynamic_link=False,
              extra_cppflags=[],
              extra_linkflags=[],
              export_dynamic=False,
              **kwargs):
    """cc_binary target. """
    cc_binary_target = CcBinary(name,
                                srcs,
                                deps,
                                warning,
                                defs,
                                incs,
                                embed_version,
                                optimize,
                                dynamic_link,
                                extra_cppflags,
                                extra_linkflags,
                                export_dynamic,
                                blade.blade,
                                kwargs)
    blade.blade.register_target(cc_binary_target)


build_rules.register_function(cc_binary)


def cc_benchmark(name, deps=[], **kwargs):
    """cc_benchmark target. """
    cc_config = config.get_section('cc_config')
    benchmark_libs = cc_config['benchmark_libs']
    benchmark_main_libs = cc_config['benchmark_main_libs']
    deps = var_to_list(deps) + benchmark_libs + benchmark_main_libs
    cc_binary(name=name, deps=deps, **kwargs)


build_rules.register_function(cc_benchmark)


class CcPlugin(CcTarget):
    """A scons cc target subclass.

    This class is derived from SconsCCTarget and it generates the cc_plugin
    rules according to user options.

    """
    def __init__(self,
                 name,
                 srcs,
                 deps,
                 warning,
                 defs,
                 incs,
                 optimize,
                 prefix,
                 suffix,
                 extra_cppflags,
                 extra_linkflags,
                 allow_undefined,
                 blade,
                 kwargs):
        """Init method.

        Init the cc plugin target.

        """
        CcTarget.__init__(self,
                          name,
                          'cc_plugin',
                          srcs,
                          deps,
                          None,
                          warning,
                          defs,
                          incs,
                          [],
                          optimize,
                          extra_cppflags,
                          extra_linkflags,
                          blade,
                          kwargs)
        self.prefix = prefix
        self.suffix = suffix
        self.data['allow_undefined'] = allow_undefined

    def scons_rules(self):
        """scons_rules.

        It outputs the scons rules according to user options.

        """
        self._prepare_to_generate_rule()

        env_name = self._env_name()
        var_name = self._var_name()

        self._cc_objects_rules()
        self._setup_link_flags()

        (link_all_symbols_lib_list,
         lib_str,
         whole_link_flags) = self._get_static_deps_lib_list()
        if whole_link_flags:
            self._write_rule(
                    '%s.Append(LINKFLAGS=[%s])' % (env_name, whole_link_flags))

        if self.prefix is not None:
            self._write_rule(
                    '%s.Replace(SHLIBPREFIX="%s")' % (env_name, self.prefix))

        if self.suffix is not None:
            self._write_rule(
                    '%s.Replace(SHLIBSUFFIX="%s")' % (env_name, self.suffix))

        if not self.data['allow_undefined']:
            self._write_rule('%s.Append(LINKFLAGS=["-Xlinker", "--no-undefined"])'
                    % env_name)

        if self.srcs or self.expanded_deps:
            self._write_rule('%s = %s.SharedLibrary("%s", %s, %s)' % (
                    var_name,
                    env_name,
                    self._target_file_path(),
                    self._objs_name(),
                    lib_str))
            self._add_default_target_var('so', var_name)

        if link_all_symbols_lib_list:
            self._write_rule('%s.Depends(%s, [%s])' % (
                env_name, var_name, ', '.join(link_all_symbols_lib_list)))

    def ninja_rules(self):
        """Generate ninja build rules for cc plugin. """
        self._check_deprecated_deps()
        self._cc_objects_ninja()
        ldflags = self._generate_ninja_link_flags()
        implicit_deps = []
        sys_libs, usr_libs, link_all_symbols_libs = self._ninja_static_dependencies()
        if link_all_symbols_libs:
            ldflags += self._generate_link_all_symbols_link_flags(link_all_symbols_libs)
            implicit_deps = link_all_symbols_libs

        extra_ldflags = ['-l%s' % lib for lib in sys_libs]
        output = self._target_file_path('lib%s.so' % self.name)
        if self.srcs or self.expanded_deps:
            self._cc_link_ninja(output, 'solink', deps=usr_libs,
                                ldflags=ldflags, extra_ldflags=extra_ldflags,
                                implicit_deps=implicit_deps)
            self._add_default_target_file('so', output)


def cc_plugin(name,
              srcs=[],
              deps=[],
              warning='yes',
              defs=[],
              incs=[],
              optimize=[],
              prefix=None,
              suffix=None,
              extra_cppflags=[],
              extra_linkflags=[],
              allow_undefined=True,
              **kwargs):
    """cc_plugin target. """
    target = CcPlugin(name,
                      srcs,
                      deps,
                      warning,
                      defs,
                      incs,
                      optimize,
                      prefix,
                      suffix,
                      extra_cppflags,
                      extra_linkflags,
                      allow_undefined,
                      blade.blade,
                      kwargs)
    blade.blade.register_target(target)


build_rules.register_function(cc_plugin)


# See http://google-perftools.googlecode.com/svn/trunk/doc/heap_checker.html
HEAP_CHECK_VALUES = set([
    '',
    'minimal',
    'normal',
    'strict',
    'draconian',
    'as-is',
    'local',
])


class CcTest(CcBinary):
    """A scons cc target subclass.

    This class is derived from SconsCCTarget and it generates the cc_test
    rules according to user options.

    """
    def __init__(self,
                 name,
                 srcs,
                 deps,
                 warning,
                 defs,
                 incs,
                 embed_version,
                 optimize,
                 dynamic_link,
                 testdata,
                 extra_cppflags,
                 extra_linkflags,
                 export_dynamic,
                 always_run,
                 exclusive,
                 heap_check,
                 heap_check_debug,
                 blade,
                 kwargs):
        """Init method.

        Init the cc test.

        """
        cc_test_config = config.get_section('cc_test_config')
        if dynamic_link is None:
            dynamic_link = cc_test_config['dynamic_link']

        CcBinary.__init__(self,
                          name,
                          srcs,
                          deps,
                          warning,
                          defs,
                          incs,
                          embed_version,
                          optimize,
                          dynamic_link,
                          extra_cppflags,
                          extra_linkflags,
                          export_dynamic,
                          blade,
                          kwargs)
        self.type = 'cc_test'
        self.data['testdata'] = var_to_list(testdata)
        self.data['always_run'] = always_run
        self.data['exclusive'] = exclusive

        gtest_lib = var_to_list(cc_test_config['gtest_libs'])
        gtest_main_lib = var_to_list(cc_test_config['gtest_main_libs'])

        # Hardcode deps rule to thirdparty gtest main lib.
        self._add_hardcode_library(gtest_lib)
        self._add_hardcode_library(gtest_main_lib)

        if heap_check is None:
            heap_check = cc_test_config.get('heap_check', '')
        else:
            if heap_check not in HEAP_CHECK_VALUES:
                console.error_exit('//%s:%s: heap_check can only be in %s' % (
                    self.path, self.name, HEAP_CHECK_VALUES))

        perftools_lib = var_to_list(cc_test_config['gperftools_libs'])
        perftools_debug_lib = var_to_list(cc_test_config['gperftools_debug_libs'])
        if heap_check:
            self.data['heap_check'] = heap_check

            if heap_check_debug:
                perftools_lib_list = perftools_debug_lib
            else:
                perftools_lib_list = perftools_lib

            self._add_hardcode_library(perftools_lib_list)


def cc_test(name,
            srcs=[],
            deps=[],
            warning='yes',
            defs=[],
            incs=[],
            embed_version=False,
            optimize=[],
            dynamic_link=None,
            testdata=[],
            extra_cppflags=[],
            extra_linkflags=[],
            export_dynamic=False,
            always_run=False,
            exclusive=False,
            heap_check=None,
            heap_check_debug=False,
            **kwargs):
    """cc_test target. """
    cc_test_target = CcTest(name,
                            srcs,
                            deps,
                            warning,
                            defs,
                            incs,
                            embed_version,
                            optimize,
                            dynamic_link,
                            testdata,
                            extra_cppflags,
                            extra_linkflags,
                            export_dynamic,
                            always_run,
                            exclusive,
                            heap_check,
                            heap_check_debug,
                            blade.blade,
                            kwargs)
    blade.blade.register_target(cc_test_target)


build_rules.register_function(cc_test)<|MERGE_RESOLUTION|>--- conflicted
+++ resolved
@@ -208,12 +208,7 @@
         options = self.blade.get_options()
         m, arch, profile = options.m, options.arch, options.profile
         if CcTarget._default_prebuilt_libpath is None:
-<<<<<<< HEAD
-            config = self.blade.get_config('cc_library_config')
-            pattern = config['prebuilt_libpath_pattern']
-=======
             pattern = config.get_item('cc_library_config', 'prebuilt_libpath_pattern')
->>>>>>> 3fc33688
             CcTarget._default_prebuilt_libpath = Template(pattern).substitute(
                     bits=m, arch=arch, profile=profile)
 
@@ -270,12 +265,7 @@
         oflags = []
         opt_list = self.data.get('optimize')
         if not opt_list:
-<<<<<<< HEAD
-            cc_config = self.blade.get_config('cc_config')
-            opt_list = cc_config['optimize']
-=======
             opt_list = config.get_item('cc_config', 'optimize')
->>>>>>> 3fc33688
         if opt_list:
             for flag in opt_list:
                 if flag.startswith('-'):
@@ -487,11 +477,7 @@
         if not self._prebuilt_cc_library_is_depended():
             return
 
-<<<<<<< HEAD
-        if self.blade.get_config('global_config')['native_builder'] == 'ninja':
-=======
         if config.get_item('global_config', 'native_builder') == 'ninja':
->>>>>>> 3fc33688
             paths = self._prebuilt_cc_library_ninja_rules()
         else:
             paths = self._prebuilt_cc_library_scons_rules()
@@ -540,10 +526,6 @@
 
     def _need_dynamic_library(self):
         options = self.blade.get_options()
-<<<<<<< HEAD
-        config = self.blade.get_config('cc_library_config')
-=======
->>>>>>> 3fc33688
         return (getattr(options, 'generate_dynamic') or
                 self.data.get('build_dynamic') or
                 config.get_item('cc_library_config', 'generate_dynamic'))
@@ -766,14 +748,8 @@
         pos = obj.rfind('.', 0, -2)
         assert pos != -1
         secure_obj = '%s__securecc__.cc.o' % obj[:pos]
-<<<<<<< HEAD
         path = self._source_file_path(src)
         if not os.path.exists(path):
-=======
-        if os.path.exists(src):
-            path = self._source_file_path(src)
-        else:
->>>>>>> 3fc33688
             path = self._target_file_path(src)
             self._securecc_object_rules('', path, False)
         self.ninja_build(secure_obj, 'securecccompile', inputs=path,
@@ -1043,10 +1019,6 @@
         self.data['dynamic_link'] = dynamic_link
         self.data['export_dynamic'] = export_dynamic
 
-<<<<<<< HEAD
-        cc_binary_config = self.blade.get_config('cc_binary_config')
-=======
->>>>>>> 3fc33688
         # add extra link library
         link_libs = var_to_list(config.get_item('cc_binary_config', 'extra_libs'))
         self._add_hardcode_library(link_libs)
