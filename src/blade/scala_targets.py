--- conflicted
+++ resolved
@@ -1,310 +1,301 @@
-# Copyright (c) 2015 Tencent Inc.
-# All rights reserved.
-#
-# Author: Li Wenting <wentingli@tencent.com>
-# Date:   November 25, 2015
-
-"""
-Implement scala_library, scala_fat_library and scala_test
-"""
-
-
-import blade
-import build_rules
-import config
-import console
-
-from target import Target
-from java_targets import JavaTargetMixIn
-from blade_util import var_to_list
-
-
-class ScalaTarget(Target, JavaTargetMixIn):
-    """A scala target subclass.
-
-    This class is the base of all scala targets.
-
-    """
-    def __init__(self,
-                 name,
-                 type,
-                 srcs,
-                 deps,
-                 resources,
-                 source_encoding,
-                 warnings,
-                 kwargs):
-        """Init method.
-
-        Init the scala target.
-
-        """
-        srcs = var_to_list(srcs)
-        deps = var_to_list(deps)
-        resources = var_to_list(resources)
-
-        Target.__init__(self,
-                        name,
-                        type,
-                        srcs,
-                        deps,
-                        None,
-                        blade.blade,
-                        kwargs)
-        self._process_resources(resources)
-        if source_encoding:
-            self.data['source_encoding'] = source_encoding
-        if warnings:
-            self.data['warnings'] = warnings
-
-    def _generate_scala_target_platform(self):
-        target_platform = config.get_item('scala_config', 'target_platform')
-        if target_platform:
-            self._write_rule('%s.Append(SCALACFLAGS=["-target:%s"])' % (
-                self._env_name(), target_platform))
-
-    def _generate_scala_source_encoding(self):
-        source_encoding = self.data.get('source_encoding')
-        if not source_encoding:
-            source_encoding = config.get_item('scala_config', 'source_encoding')
-        if source_encoding:
-            self._write_rule('%s.Append(SCALACFLAGS=["-encoding %s"])' % (
-                self._env_name(), source_encoding))
-
-    def _generate_scala_warnings(self):
-        warnings = self.data.get('warnings')
-        if not warnings:
-            warnings = config.get_item('scala_config', 'warnings')
-            if not warnings:
-                warnings = '-nowarn'
-        self._write_rule('%s.Append(SCALACFLAGS=["%s"])' % (
-            self._env_name(), warnings))
-
-    def _prepare_to_generate_rule(self):
-        """Do some preparation before generating scons rule. """
-        self._clone_env()
-        self._generate_scala_target_platform()
-        self._generate_scala_source_encoding()
-        self._generate_scala_warnings()
-
-    def _expand_deps_generation(self):
-        self._expand_deps_java_generation()
-
-    def _get_java_pack_deps(self):
-        return self._get_pack_deps()
-
-    def _generate_jar(self):
-        sources = [self._source_file_path(src) for src in self.srcs]
-        # Do not generate jar when there is no source
-        if not sources:
-            return ''
-        env_name = self._env_name()
-        var_name = self._var_name('jar')
-        dep_jar_vars, dep_jars = self._get_compile_deps()
-        self._generate_java_classpath(dep_jar_vars, dep_jars)
-        resources_var, resources_path_var = self._generate_resources()
-        self._write_rule('%s = %s.ScalaJar(target="%s", source=%s + [%s])' % (
-            var_name, env_name,
-            self._target_file_path() + '.jar', sources, resources_var))
-        self._generate_java_depends(var_name, dep_jar_vars, dep_jars,
-                                    resources_var, resources_path_var)
-        self._add_target_var('jar', var_name)
-        return var_name
-
-    def scalac_flags(self):
-        flags = []
-<<<<<<< HEAD
-        config = configparse.blade_config.get_config('scala_config')
-        target_platform = config['target_platform']
-=======
-        scala_config = config.get_section('scala_config')
-        target_platform = scala_config['target_platform']
->>>>>>> 3fc33688
-        if target_platform:
-            flags.append('-target:%s' % target_platform)
-        warnings = self.data.get('warnings')
-        if warnings:
-            flags.append(warnings)
-<<<<<<< HEAD
-        global_warnings = config['warnings']
-=======
-        global_warnings = scala_config['warnings']
->>>>>>> 3fc33688
-        if global_warnings:
-            flags.append(global_warnings)
-        return flags
-
-    def ninja_generate_jar(self):
-        srcs = [self._source_file_path(s) for s in self.srcs]
-        resources = self.ninja_generate_resources()
-        jar = self._target_file_path() + '.jar'
-        if srcs and resources:
-            classes_jar = self._target_file_path() + '__classes__.jar'
-            scalacflags = self.scalac_flags()
-            self.ninja_build_jar(classes_jar, inputs=srcs,
-                                 scala=True, scalacflags=scalacflags)
-            self.ninja_build(jar, 'javajar', inputs=[classes_jar] + resources)
-        elif srcs:
-            scalacflags = self.scalac_flags()
-            self.ninja_build_jar(jar, inputs=srcs,
-                                 scala=True, scalacflags=scalacflags)
-        elif resources:
-            self.ninja_build(jar, 'javajar', inputs=resources)
-        else:
-            jar = ''
-        if jar:
-            self._add_target_file('jar', jar)
-        return jar
-
-
-class ScalaLibrary(ScalaTarget):
-    """ScalaLibrary"""
-    def __init__(self, name, srcs, deps, resources, source_encoding, warnings,
-                 exported_deps, provided_deps, kwargs):
-        exported_deps = var_to_list(exported_deps)
-        provided_deps = var_to_list(provided_deps)
-        all_deps = var_to_list(deps) + exported_deps + provided_deps
-        ScalaTarget.__init__(self, name, 'scala_library', srcs, all_deps,
-                             resources, source_encoding, warnings, kwargs)
-        self.data['exported_deps'] = self._unify_deps(exported_deps)
-        self.data['provided_deps'] = self._unify_deps(provided_deps)
-
-    def scons_rules(self):
-        self._prepare_to_generate_rule()
-        jar_var = self._generate_jar()
-        if jar_var:
-            self._add_default_target_var('jar', jar_var)
-
-    def ninja_rules(self):
-        jar = self.ninja_generate_jar()
-        if jar:
-            self._add_default_target_file('jar', jar)
-
-
-class ScalaFatLibrary(ScalaTarget):
-    """ScalaFatLibrary"""
-    def __init__(self, name, srcs, deps, resources, source_encoding, warnings,
-                 exclusions, kwargs):
-        ScalaTarget.__init__(self, name, 'scala_fat_library', srcs, deps,
-                             resources, source_encoding, warnings, kwargs)
-        if exclusions:
-            self._set_pack_exclusions(exclusions)
-
-    def scons_rules(self):
-        self._prepare_to_generate_rule()
-        self._generate_jar()
-        dep_jar_vars, dep_jars = self._get_pack_deps()
-        dep_jars = self._detect_maven_conflicted_deps('package', dep_jars)
-        fatjar_var = self._generate_fat_jar(dep_jar_vars, dep_jars)
-        self._add_default_target_var('fatjar', fatjar_var)
-
-    def ninja_rules(self):
-        jar = self.ninja_generate_fat_jar()
-        self._add_default_target_file('fatjar', jar)
-
-
-class ScalaTest(ScalaFatLibrary):
-    """ScalaTest"""
-    def __init__(self, name, srcs, deps, resources, source_encoding, warnings,
-                 testdata, kwargs):
-        ScalaFatLibrary.__init__(self, name, srcs, deps, resources, source_encoding,
-                                 warnings, [], kwargs)
-        self.type = 'scala_test'
-        self.data['testdata'] = var_to_list(testdata)
-        scalatest_libs = config.get_item('scala_test_config', 'scalatest_libs')
-        if scalatest_libs:
-            self._add_hardcode_java_library(scalatest_libs)
-        else:
-            console.warning('scalatest jar was not configured')
-
-    def scons_rules(self):
-        self._prepare_to_generate_rule()
-        self._generate_jar()
-        dep_jar_vars, dep_jars = self._get_test_deps()
-        self._generate_test(dep_jar_vars, dep_jars)
-
-    def _generate_test(self, dep_jar_vars, dep_jars):
-        var_name = self._var_name()
-        jar_var = self._get_target_var('jar')
-        if jar_var:
-            self._write_rule('%s = %s.ScalaTest(target="%s", '
-                             'source=[%s] + [%s] + %s)' % (
-                    var_name, self._env_name(), self._target_file_path(),
-                    jar_var, ','.join(dep_jar_vars), dep_jars))
-
-    def ninja_rules(self):
-        if not self.srcs:
-            console.warning('%s: Empty scala test sources.' % self.fullname)
-            return
-        jar = self.ninja_generate_jar()
-        output = self._target_file_path()
-        dep_jars, maven_jars = self._get_test_deps()
-        self.ninja_build(output, 'scalatest',
-                         inputs=[jar] + dep_jars + maven_jars)
-
-
-def scala_library(name,
-                  srcs=[],
-                  deps=[],
-                  resources=[],
-                  source_encoding=None,
-                  warnings=None,
-                  exported_deps=[],
-                  provided_deps=[],
-                  **kwargs):
-    """Define scala_library target. """
-    target = ScalaLibrary(name,
-                          srcs,
-                          deps,
-                          resources,
-                          source_encoding,
-                          warnings,
-                          exported_deps,
-                          provided_deps,
-                          kwargs)
-    blade.blade.register_target(target)
-
-
-def scala_fat_library(name,
-                      srcs=[],
-                      deps=[],
-                      resources=[],
-                      source_encoding=None,
-                      warnings=None,
-                      exclusions=[],
-                      **kwargs):
-    """Define scala_fat_library target. """
-    target = ScalaFatLibrary(name,
-                             srcs,
-                             deps,
-                             resources,
-                             source_encoding,
-                             warnings,
-                             exclusions,
-                             kwargs)
-    blade.blade.register_target(target)
-
-
-def scala_test(name,
-               srcs,
-               deps=[],
-               resources=[],
-               source_encoding=None,
-               warnings=None,
-               testdata=[],
-               **kwargs):
-    """Define scala_test target. """
-    target = ScalaTest(name,
-                       srcs,
-                       deps,
-                       resources,
-                       source_encoding,
-                       warnings,
-                       testdata,
-                       kwargs)
-    blade.blade.register_target(target)
-
-
-build_rules.register_function(scala_library)
-build_rules.register_function(scala_fat_library)
-build_rules.register_function(scala_test)
+# Copyright (c) 2015 Tencent Inc.
+# All rights reserved.
+#
+# Author: Li Wenting <wentingli@tencent.com>
+# Date:   November 25, 2015
+
+"""
+Implement scala_library, scala_fat_library and scala_test
+"""
+
+
+import blade
+import build_rules
+import config
+import console
+
+from target import Target
+from java_targets import JavaTargetMixIn
+from blade_util import var_to_list
+
+
+class ScalaTarget(Target, JavaTargetMixIn):
+    """A scala target subclass.
+
+    This class is the base of all scala targets.
+
+    """
+    def __init__(self,
+                 name,
+                 type,
+                 srcs,
+                 deps,
+                 resources,
+                 source_encoding,
+                 warnings,
+                 kwargs):
+        """Init method.
+
+        Init the scala target.
+
+        """
+        srcs = var_to_list(srcs)
+        deps = var_to_list(deps)
+        resources = var_to_list(resources)
+
+        Target.__init__(self,
+                        name,
+                        type,
+                        srcs,
+                        deps,
+                        None,
+                        blade.blade,
+                        kwargs)
+        self._process_resources(resources)
+        if source_encoding:
+            self.data['source_encoding'] = source_encoding
+        if warnings:
+            self.data['warnings'] = warnings
+
+    def _generate_scala_target_platform(self):
+        target_platform = config.get_item('scala_config', 'target_platform')
+        if target_platform:
+            self._write_rule('%s.Append(SCALACFLAGS=["-target:%s"])' % (
+                self._env_name(), target_platform))
+
+    def _generate_scala_source_encoding(self):
+        source_encoding = self.data.get('source_encoding')
+        if not source_encoding:
+            source_encoding = config.get_item('scala_config', 'source_encoding')
+        if source_encoding:
+            self._write_rule('%s.Append(SCALACFLAGS=["-encoding %s"])' % (
+                self._env_name(), source_encoding))
+
+    def _generate_scala_warnings(self):
+        warnings = self.data.get('warnings')
+        if not warnings:
+            warnings = config.get_item('scala_config', 'warnings')
+            if not warnings:
+                warnings = '-nowarn'
+        self._write_rule('%s.Append(SCALACFLAGS=["%s"])' % (
+            self._env_name(), warnings))
+
+    def _prepare_to_generate_rule(self):
+        """Do some preparation before generating scons rule. """
+        self._clone_env()
+        self._generate_scala_target_platform()
+        self._generate_scala_source_encoding()
+        self._generate_scala_warnings()
+
+    def _expand_deps_generation(self):
+        self._expand_deps_java_generation()
+
+    def _get_java_pack_deps(self):
+        return self._get_pack_deps()
+
+    def _generate_jar(self):
+        sources = [self._source_file_path(src) for src in self.srcs]
+        # Do not generate jar when there is no source
+        if not sources:
+            return ''
+        env_name = self._env_name()
+        var_name = self._var_name('jar')
+        dep_jar_vars, dep_jars = self._get_compile_deps()
+        self._generate_java_classpath(dep_jar_vars, dep_jars)
+        resources_var, resources_path_var = self._generate_resources()
+        self._write_rule('%s = %s.ScalaJar(target="%s", source=%s + [%s])' % (
+            var_name, env_name,
+            self._target_file_path() + '.jar', sources, resources_var))
+        self._generate_java_depends(var_name, dep_jar_vars, dep_jars,
+                                    resources_var, resources_path_var)
+        self._add_target_var('jar', var_name)
+        return var_name
+
+    def scalac_flags(self):
+        flags = []
+        scala_config = config.get_section('scala_config')
+        target_platform = scala_config['target_platform']
+        if target_platform:
+            flags.append('-target:%s' % target_platform)
+        warnings = self.data.get('warnings')
+        if warnings:
+            flags.append(warnings)
+        global_warnings = scala_config['warnings']
+        if global_warnings:
+            flags.append(global_warnings)
+        return flags
+
+    def ninja_generate_jar(self):
+        srcs = [self._source_file_path(s) for s in self.srcs]
+        resources = self.ninja_generate_resources()
+        jar = self._target_file_path() + '.jar'
+        if srcs and resources:
+            classes_jar = self._target_file_path() + '__classes__.jar'
+            scalacflags = self.scalac_flags()
+            self.ninja_build_jar(classes_jar, inputs=srcs,
+                                 scala=True, scalacflags=scalacflags)
+            self.ninja_build(jar, 'javajar', inputs=[classes_jar] + resources)
+        elif srcs:
+            scalacflags = self.scalac_flags()
+            self.ninja_build_jar(jar, inputs=srcs,
+                                 scala=True, scalacflags=scalacflags)
+        elif resources:
+            self.ninja_build(jar, 'javajar', inputs=resources)
+        else:
+            jar = ''
+        if jar:
+            self._add_target_file('jar', jar)
+        return jar
+
+
+class ScalaLibrary(ScalaTarget):
+    """ScalaLibrary"""
+    def __init__(self, name, srcs, deps, resources, source_encoding, warnings,
+                 exported_deps, provided_deps, kwargs):
+        exported_deps = var_to_list(exported_deps)
+        provided_deps = var_to_list(provided_deps)
+        all_deps = var_to_list(deps) + exported_deps + provided_deps
+        ScalaTarget.__init__(self, name, 'scala_library', srcs, all_deps,
+                             resources, source_encoding, warnings, kwargs)
+        self.data['exported_deps'] = self._unify_deps(exported_deps)
+        self.data['provided_deps'] = self._unify_deps(provided_deps)
+
+    def scons_rules(self):
+        self._prepare_to_generate_rule()
+        jar_var = self._generate_jar()
+        if jar_var:
+            self._add_default_target_var('jar', jar_var)
+
+    def ninja_rules(self):
+        jar = self.ninja_generate_jar()
+        if jar:
+            self._add_default_target_file('jar', jar)
+
+
+class ScalaFatLibrary(ScalaTarget):
+    """ScalaFatLibrary"""
+    def __init__(self, name, srcs, deps, resources, source_encoding, warnings,
+                 exclusions, kwargs):
+        ScalaTarget.__init__(self, name, 'scala_fat_library', srcs, deps,
+                             resources, source_encoding, warnings, kwargs)
+        if exclusions:
+            self._set_pack_exclusions(exclusions)
+
+    def scons_rules(self):
+        self._prepare_to_generate_rule()
+        self._generate_jar()
+        dep_jar_vars, dep_jars = self._get_pack_deps()
+        dep_jars = self._detect_maven_conflicted_deps('package', dep_jars)
+        fatjar_var = self._generate_fat_jar(dep_jar_vars, dep_jars)
+        self._add_default_target_var('fatjar', fatjar_var)
+
+    def ninja_rules(self):
+        jar = self.ninja_generate_fat_jar()
+        self._add_default_target_file('fatjar', jar)
+
+
+class ScalaTest(ScalaFatLibrary):
+    """ScalaTest"""
+    def __init__(self, name, srcs, deps, resources, source_encoding, warnings,
+                 testdata, kwargs):
+        ScalaFatLibrary.__init__(self, name, srcs, deps, resources, source_encoding,
+                                 warnings, [], kwargs)
+        self.type = 'scala_test'
+        self.data['testdata'] = var_to_list(testdata)
+        scalatest_libs = config.get_item('scala_test_config', 'scalatest_libs')
+        if scalatest_libs:
+            self._add_hardcode_java_library(scalatest_libs)
+        else:
+            console.warning('scalatest jar was not configured')
+
+    def scons_rules(self):
+        self._prepare_to_generate_rule()
+        self._generate_jar()
+        dep_jar_vars, dep_jars = self._get_test_deps()
+        self._generate_test(dep_jar_vars, dep_jars)
+
+    def _generate_test(self, dep_jar_vars, dep_jars):
+        var_name = self._var_name()
+        jar_var = self._get_target_var('jar')
+        if jar_var:
+            self._write_rule('%s = %s.ScalaTest(target="%s", '
+                             'source=[%s] + [%s] + %s)' % (
+                    var_name, self._env_name(), self._target_file_path(),
+                    jar_var, ','.join(dep_jar_vars), dep_jars))
+
+    def ninja_rules(self):
+        if not self.srcs:
+            console.warning('%s: Empty scala test sources.' % self.fullname)
+            return
+        jar = self.ninja_generate_jar()
+        output = self._target_file_path()
+        dep_jars, maven_jars = self._get_test_deps()
+        self.ninja_build(output, 'scalatest',
+                         inputs=[jar] + dep_jars + maven_jars)
+
+
+def scala_library(name,
+                  srcs=[],
+                  deps=[],
+                  resources=[],
+                  source_encoding=None,
+                  warnings=None,
+                  exported_deps=[],
+                  provided_deps=[],
+                  **kwargs):
+    """Define scala_library target. """
+    target = ScalaLibrary(name,
+                          srcs,
+                          deps,
+                          resources,
+                          source_encoding,
+                          warnings,
+                          exported_deps,
+                          provided_deps,
+                          kwargs)
+    blade.blade.register_target(target)
+
+
+def scala_fat_library(name,
+                      srcs=[],
+                      deps=[],
+                      resources=[],
+                      source_encoding=None,
+                      warnings=None,
+                      exclusions=[],
+                      **kwargs):
+    """Define scala_fat_library target. """
+    target = ScalaFatLibrary(name,
+                             srcs,
+                             deps,
+                             resources,
+                             source_encoding,
+                             warnings,
+                             exclusions,
+                             kwargs)
+    blade.blade.register_target(target)
+
+
+def scala_test(name,
+               srcs,
+               deps=[],
+               resources=[],
+               source_encoding=None,
+               warnings=None,
+               testdata=[],
+               **kwargs):
+    """Define scala_test target. """
+    target = ScalaTest(name,
+                       srcs,
+                       deps,
+                       resources,
+                       source_encoding,
+                       warnings,
+                       testdata,
+                       kwargs)
+    blade.blade.register_target(target)
+
+
+build_rules.register_function(scala_library)
+build_rules.register_function(scala_fat_library)
+build_rules.register_function(scala_test)