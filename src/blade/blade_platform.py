--- conflicted
+++ resolved
@@ -248,14 +248,11 @@
     def _filter_out_invalid_flags(self, flag_list, language='c'):
         """Filter the unsupported compilation flags. """
         supported_flags, unsupported_flags = [], []
-<<<<<<< HEAD
         # Put compilation output into test.o instead of /dev/null
         # because the command line with '--coverage' below exit
         # with status 1 which makes '--coverage' unsupported
         # echo "int main() { return 0; }" | gcc -o /dev/null -c -x c --coverage - > /dev/null 2>&1
         obj = os.path.join(self.build_dir, 'test.o')
-=======
->>>>>>> 3fc33688
         for flag in var_to_list(flag_list):
             cmd = ('echo "int main() { return 0; }" | '
                    '%s -o /dev/null -c -x %s %s - > /dev/null 2>&1' % (
@@ -275,13 +272,8 @@
 
     def get_flags_except_warning(self):
         """Get the flags that are not warning flags. """
-<<<<<<< HEAD
-        global_config = configparse.blade_config.get_config('global_config')
-        cc_config = configparse.blade_config.get_config('cc_config')
-=======
         global_config = config.get_section('global_config')
         cc_config = config.get_section('cc_config')
->>>>>>> 3fc33688
         flags_except_warning = ['-m%s' % self.options.m, '-mcx16', '-pipe']
         linkflags = ['-m%s' % self.options.m]
 
