--- conflicted
+++ resolved
@@ -68,13 +68,8 @@
                 'java_home':'',
                 'debug_info_levels': {
                     'no': ['-g:none'],
-<<<<<<< HEAD
-                    'low': ['-g:lines'],
-                    'mid': ['-g:sources,lines'],
-=======
                     'low': ['-g:source'],
                     'mid': ['-g:source,lines'],
->>>>>>> e6dd65fd
                     'high': ['-g'],
                 },
             },
