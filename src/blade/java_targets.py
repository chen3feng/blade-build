--- conflicted
+++ resolved
@@ -18,6 +18,7 @@
 import blade
 import blade_util
 import build_rules
+import config
 import console
 import maven
 
@@ -193,7 +194,7 @@
         maven_jars: a list of jars managed by maven repository.
         """
         dep = self.target_database[dkey]
-        if self.blade.get_config('global_config')['native_builder'] == 'ninja':
+        if config.get_item('global_config', 'native_builder') == 'ninja':
             jar = dep._get_target_file('jar')
         else:
             jar = dep._get_target_var('jar')
@@ -441,7 +442,7 @@
         return resource
 
     def _generate_java_versions(self):
-        java_config = self.blade.get_config('java_config')
+        java_config = config.get_section('java_config')
         version = java_config['version']
         source_version = java_config.get('source_version', version)
         target_version = java_config.get('target_version', version)
@@ -460,12 +461,7 @@
     def _generate_java_source_encoding(self):
         source_encoding = self.data.get('source_encoding')
         if source_encoding is None:
-<<<<<<< HEAD
-            config = self.blade.get_config('java_config')
-            source_encoding = config['source_encoding']
-=======
             source_encoding = config.get_item('java_config', 'source_encoding')
->>>>>>> 3fc33688
         if source_encoding:
             self._write_rule('%s.Append(JAVACFLAGS="-encoding %s")' % (
                 self._env_name(), source_encoding))
@@ -742,12 +738,7 @@
         self._generate_java_source_encoding()
         warnings = self.data.get('warnings')
         if warnings is None:
-<<<<<<< HEAD
-            config = self.blade.get_config('java_config')
-            warnings = config['warnings']
-=======
             warnings = config.get_item('java_config', 'warnings')
->>>>>>> 3fc33688
         if warnings:
             self._write_rule('%s.Append(JAVACFLAGS=%s)' % (
                 self._env_name(), warnings))
@@ -782,8 +773,8 @@
         return ''
 
     def javac_flags(self):
-        global_config = self.blade.get_config('global_config')
-        java_config = self.blade.get_config('java_config')
+        global_config = config.get_section('global_config')
+        java_config = config.get_section('java_config')
         debug_info_level = global_config['debug_info_level']
         debug_info_options = java_config['debug_info_levels'][debug_info_level]
         warnings = self.data.get('warnings')
