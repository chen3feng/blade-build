# Copyright (c) 2011 Tencent Inc.
# All rights reserved.
#
# Author: Huan Yu <huanyu@tencent.com>
#         Feng Chen <phongchen@tencent.com>
#         Yi Wang <yiwang@tencent.com>
#         Chong Peng <michaelpeng@tencent.com>
# Date:   October 20, 2011


"""
 This is the scons rules genearator module which invokes all
 the builder objects or scons objects to generate scons rules.

"""


import os
import time
import subprocess

import blade_util
import configparse
import console

from blade_platform import CcFlagsManager


def _incs_list_to_string(incs):
    """ Convert incs list to string
    ['thirdparty', 'include'] -> -I thirdparty -I include
    """
    return ' '.join(['-I ' + path for path in incs])


<<<<<<< HEAD
def escape_c_string(s):
    all_chars = (chr(x) for x in range(256))
    trans_table = dict((c, c) for c in all_chars)
    trans_table.update({'"': r'\"'})
    return "".join(trans_table[c] for c in s)


class SconsFileHeaderGenerator(object):
    """SconsFileHeaderGenerator class"""
=======
def protoc_import_path_option(incs):
    return ' '.join(['-I=%s' % inc for inc in incs])


class ScriptHeaderGenerator(object):
    """Generate global declarations and definitions for build script.

    Specifically it may consist of global functions and variables,
    environment setup, predefined rules and builders, utilities
    for the underlying build system.
    """
>>>>>>> 74fd670e
    def __init__(self, options, build_dir, gcc_version,
                 python_inc, cuda_inc, build_environment, svn_roots):
        self.rules_buf = []
        self.options = options
        self.build_dir = build_dir
        self.gcc_version = gcc_version
        self.python_inc = python_inc
        self.cuda_inc = cuda_inc
        self.build_environment = build_environment
        self.ccflags_manager = CcFlagsManager(options, build_dir, gcc_version)
        self.svn_roots = svn_roots

        self.blade_config = configparse.blade_config
        self.distcc_enabled = self.blade_config.get_config(
                              'distcc_config').get('enabled', False)
        self.dccc_enabled = self.blade_config.get_config(
                              'link_config').get('enable_dccc', False)

    def _add_rule(self, rule):
        """Append one rule to buffer. """
        self.rules_buf.append('%s\n' % rule)

    def _append_prefix_to_building_var(
                self,
                prefix='',
                building_var='',
                condition=False):
        """A helper method: append prefix to building var if condition is True."""
        if condition:
            return '%s %s' % (prefix, building_var)
        else:
            return building_var


class SconsScriptHeaderGenerator(ScriptHeaderGenerator):
    def __init__(self, options, build_dir, gcc_version,
                 python_inc, cuda_inc, build_environment, svn_roots):
        ScriptHeaderGenerator.__init__(
                self, options, build_dir, gcc_version,
                python_inc, cuda_inc, build_environment, svn_roots)

    def generate_version_file(self):
        """Generate version information files. """
        blade_root_dir = self.build_environment.blade_root_dir
        self._add_rule(
                'version_obj = scons_helper.generate_version_file(top_env, '
                'blade_root_dir="%s", build_dir="%s", profile="%s", '
                'gcc_version="%s", svn_roots=%s)' % (
                blade_root_dir, self.build_dir, self.options.profile,
                self.gcc_version, sorted(self.svn_roots)))

    def generate_imports_functions(self, blade_path):
        """Generates imports and functions. """
        self._add_rule(
            r"""
import sys
sys.path.insert(0, '%s')
""" % blade_path)
        self._add_rule(
            r"""
import os
import subprocess
import glob

import blade_util
import build_environment
import console
import scons_helper

""")

        if getattr(self.options, 'verbose', False):
            self._add_rule('scons_helper.option_verbose = True')
            self._add_rule('console.set_verbose(True)')

        self._add_rule((
                """if not os.path.exists('%s'):
    os.mkdir('%s')""") % (self.build_dir, self.build_dir))
        self._add_rule('console.set_log_file("%s")' % os.path.join(
                self.build_dir, 'blade_scons.log'))
        self._add_rule('scons_helper.set_blade_error_log("%s")' %
                       os.path.join(self.build_dir, 'blade_scons.log.error'))

        # Add java_home/bin into PATH to make scons
        # construction variables of java work as expected
        # See http://scons.org/faq.html#SCons_Questions
        java_config = self.blade_config.get_config('java_config')
        java_home = java_config['java_home']
        if java_home:
            self._add_rule('blade_util.environ_add_path(os.environ, "PATH", '
                           'os.path.join("%s", "bin"))' % java_home)

    def generate_top_level_env(self):
        """generates top level environment. """
        self._add_rule('top_env = scons_helper.make_top_env("%s")' % self.build_dir)

    def generate_compliation_verbose(self):
        """Generates color and verbose message. """
        self._add_rule('scons_helper.setup_compliation_verbose(top_env, color_enabled=%s, verbose=%s)' %
                (console.color_enabled, getattr(self.options, 'verbose', False)))

    def _generate_fast_link_builders(self):
        """Generates fast link builders if it is specified in blade bash. """
        link_config = self.blade_config.get_config('link_config')
        enable_dccc = link_config['enable_dccc']
        if link_config['link_on_tmp']:
            if (not enable_dccc) or (
                    enable_dccc and not self.build_environment.dccc_env_prepared):
                self._add_rule('scons_helper.setup_fast_link_builders(top_env)')

    def _generate_proto_builders(self):
        self._add_rule('time_value = Value("%s")' % time.asctime())
        proto_config = self.blade_config.get_config('proto_library_config')
        protoc_bin = proto_config['protoc']
        protoc_java_bin = protoc_bin
        if proto_config['protoc_java']:
            protoc_java_bin = proto_config['protoc_java']
        protobuf_path = proto_config['protobuf_path']
        protobuf_incs_str = protoc_import_path_option(proto_config['protobuf_incs'])
        protobuf_java_incs = protobuf_incs_str
        if proto_config['protobuf_java_incs']:
            protobuf_java_incs = protoc_import_path_option(proto_config['protobuf_java_incs'])
        protobuf_php_path = proto_config['protobuf_php_path']
        protoc_php_plugin = proto_config['protoc_php_plugin']
        protoc_go_plugin = proto_config['protoc_go_plugin']
        self._add_rule('scons_helper.setup_proto_builders(top_env, "%s", protoc_bin="%s", '
                       'protoc_java_bin="%s", protobuf_path="%s", '
                       'protobuf_incs_str="%s", protobuf_java_incs="%s", '
                       'protobuf_php_path="%s", protoc_php_plugin="%s", '
                       'protoc_go_plugin="%s")' % (
            self.build_dir, protoc_bin,
            protoc_java_bin, protobuf_path,
            protobuf_incs_str, protobuf_java_incs,
            protobuf_php_path, protoc_php_plugin, protoc_go_plugin))

    def _generate_thrift_builders(self):
        # Generate thrift library builders.
        thrift_config = self.blade_config.get_config('thrift_config')
        thrift_incs_str = _incs_list_to_string(thrift_config['thrift_incs'])
        thrift_bin = thrift_config['thrift']
        if thrift_bin.startswith('//'):
            thrift_bin = thrift_bin.replace('//', self.build_dir + '/')
            thrift_bin = thrift_bin.replace(':', '/')
        self._add_rule(
            'scons_helper.setup_thrift_builders(top_env, build_dir="%s", thrift_bin="%s", thrift_incs_str="%s")' % (
                    self.build_dir, thrift_bin, thrift_incs_str))

    def _generate_fbthrift_builders(self):
        fbthrift_config = self.blade_config.get_config('fbthrift_config')
        fbthrift1_bin = fbthrift_config['fbthrift1']
        fbthrift2_bin = fbthrift_config['fbthrift2']
        fbthrift_incs_str = _incs_list_to_string(fbthrift_config['fbthrift_incs'])
        self._add_rule('scons_helper.setup_fbthrift_builders(top_env, "%s", '
                'fbthrift1_bin="%s", fbthrift2_bin="%s", fbthrift_incs_str="%s")' % (
                    self.build_dir, fbthrift1_bin, fbthrift2_bin, fbthrift_incs_str))

    def _generate_cuda_builders(self):
        nvcc_str = os.environ.get('NVCC', 'nvcc')
        cuda_incs_str = ' '.join(['-I%s' % inc for inc in self.cuda_inc])
        self._add_rule('scons_helper.setup_cuda_builders(top_env, "%s", "%s")' % (
            nvcc_str, cuda_incs_str))

    def _generate_swig_builders(self):
        self._add_rule('scons_helper.setup_swig_builders(top_env, "%s")' % self.build_dir)

    def _generate_java_builders(self):
        config = self.blade_config.get_config('java_config')
        bin_config = self.blade_config.get_config('java_binary_config')
        self._add_rule('scons_helper.setup_java_builders(top_env, "%s", "%s")' % (
            config['java_home'], bin_config['one_jar_boot_jar']))

    def _generate_scala_builders(self):
        config = self.blade_config.get_config('scala_config')
        self._add_rule('scons_helper.setup_scala_builders(top_env, "%s")' % config['scala_home'])

    def _generate_go_builders(self):
        config = self.blade_config.get_config('go_config')
        self._add_rule('scons_helper.setup_go_builders(top_env, "%s", "%s")' %
                       (config['go'], config['go_home']))

    def _generate_other_builders(self):
        self._add_rule('scons_helper.setup_other_builders(top_env)')

    def generate_builders(self):
        """Generates common builders. """
        # Generates builders specified in blade bash at first
        self._generate_fast_link_builders()
        self._generate_proto_builders()
        self._generate_thrift_builders()
        self._generate_fbthrift_builders()
        self._generate_cuda_builders()
        self._generate_swig_builders()
        self._generate_java_builders()
        self._generate_scala_builders()
        self._generate_go_builders()
        self._generate_other_builders()

    def generate_compliation_flags(self):
        """Generates compliation flags. """
        toolchain_dir = os.environ.get('TOOLCHAIN_DIR', '')
        if toolchain_dir and not toolchain_dir.endswith('/'):
            toolchain_dir += '/'
        cpp = toolchain_dir + os.environ.get('CPP', 'cpp')
        cc = toolchain_dir + os.environ.get('CC', 'gcc')
        cxx = toolchain_dir + os.environ.get('CXX', 'g++')
        ld = toolchain_dir + os.environ.get('LD', 'g++')
        console.info('CPP=%s' % cpp)
        console.info('CC=%s' % cc)
        console.info('CXX=%s' % cxx)
        console.info('LD=%s' % ld)

        self.ccflags_manager.set_cc(cc)

        # To modify CC, CXX, LD according to the building environment and
        # project configuration
        build_with_distcc = (self.distcc_enabled and
                             self.build_environment.distcc_env_prepared)
        cc_str = self._append_prefix_to_building_var(
                         prefix='distcc',
                         building_var=cc,
                         condition=build_with_distcc)

        cxx_str = self._append_prefix_to_building_var(
                         prefix='distcc',
                         building_var=cxx,
                         condition=build_with_distcc)

        build_with_ccache = self.build_environment.ccache_installed
        cc_str = self._append_prefix_to_building_var(
                         prefix='ccache',
                         building_var=cc_str,
                         condition=build_with_ccache)

        cxx_str = self._append_prefix_to_building_var(
                         prefix='ccache',
                         building_var=cxx_str,
                         condition=build_with_ccache)

        build_with_dccc = (self.dccc_enabled and
                           self.build_environment.dccc_env_prepared)
        ld_str = self._append_prefix_to_building_var(
                        prefix='dccc',
                        building_var=ld,
                        condition=build_with_dccc)

        cc_config = self.blade_config.get_config('cc_config')
        cc_env_str = ('CC="%s", CXX="%s", SECURECXX="%s %s"' % (
                      cc_str, cxx_str, cc_config['securecc'], cxx))
        ld_env_str = 'LINK="%s"' % ld_str

        extra_incs = cc_config['extra_incs']
        extra_incs_str = ', '.join(['"%s"' % inc for inc in extra_incs])
        if not extra_incs_str:
            extra_incs_str = '""'

        (cppflags_except_warning, linkflags) = self.ccflags_manager.get_flags_except_warning()
        linkflags += cc_config['linkflags']

        self._add_rule('top_env.Replace(%s, '
                       'CPPPATH=[%s, "%s", "%s"], '
                       'CPPFLAGS=%s, CFLAGS=%s, CXXFLAGS=%s, '
                       '%s, LINKFLAGS=%s)' %
                       (cc_env_str,
                        extra_incs_str, self.build_dir, self.python_inc,
                        cc_config['cppflags'] + cppflags_except_warning,
                        cc_config['cflags'],
                        cc_config['cxxflags'],
                        ld_env_str, linkflags))

        cc_library_config = self.blade_config.get_config('cc_library_config')
        # By default blade use 'ar rcs' and skip ranlib
        # to generate index for static library
        arflags = ''.join(cc_library_config['arflags'])
        self._add_rule('top_env.Replace(ARFLAGS="%s")' % arflags)
        ranlibflags = cc_library_config['ranlibflags']
        if ranlibflags:
            self._add_rule('top_env.Replace(RANLIBFLAGS="%s")' % ''.join(ranlibflags))
        else:
            self._add_rule('top_env.Replace(RANLIBCOM="", RANLIBCOMSTR="")')

        # The default ASPPFLAGS of scons is same as ASFLAGS,
        # this is incorrect for gcc/gas
        options = self.options
        self._add_rule('top_env.Replace(ASFLAGS=["-g", "--%s"])' % options.m)
        self._add_rule('top_env.Replace(ASPPFLAGS="-Wa,--%s")' % options.m)

        self._setup_cache()

        if build_with_distcc:
            self.build_environment.setup_distcc_env()

        for rule in self.build_environment.get_rules():
            self._add_rule(rule)

        self._setup_envs()

    def _setup_envs(self):
        self._setup_env_cc()
        self._setup_env_java()

    def _setup_env_cc(self):
        env_cc_warning, env_cc = 'env_cc_warning', 'env_cc'
        for env in [env_cc_warning, env_cc]:
            self._add_rule('%s = top_env.Clone()' % env)

        warnings, cxx_warnings, c_warnings = self.ccflags_manager.get_warning_flags()
        self._add_rule('%s.Append(CPPFLAGS=%s, CFLAGS=%s, CXXFLAGS=%s)' % (
                       env_cc_warning, warnings, c_warnings, cxx_warnings))

    def _setup_env_java(self):
        env_java = 'env_java'
        self._add_rule('%s = top_env.Clone()' % env_java)
        java_config = self.blade_config.get_config('java_config')
        version = java_config['version']
        source_version = java_config.get('source_version', version)
        target_version = java_config.get('target_version', version)
        # JAVAVERSION must be set because scons need it to deduce class names
        # from java source, and the default value '1.5' is too low.
        java_version = version or '1.6'
        self._add_rule('%s.Replace(JAVAVERSION="%s")' % (env_java, java_version))
        if source_version:
            self._add_rule('%s.Append(JAVACFLAGS="-source %s")' % (
                           env_java, source_version))
        if target_version:
            self._add_rule('%s.Append(JAVACFLAGS="-target %s")' % (
                           env_java, target_version))
        java_test_config = self.blade_config.get_config('java_test_config')
        jacoco_home = java_test_config['jacoco_home']
        if jacoco_home:
            jacoco_agent = os.path.join(jacoco_home, 'lib', 'jacocoagent.jar')
            self._add_rule('%s.Replace(JACOCOAGENT="%s")' % (env_java, jacoco_agent))

    def _setup_cache(self):
        self.build_environment.setup_build_cache(self.options)

    def generate(self, blade_path):
        """Generates all rules. """
        self.generate_imports_functions(blade_path)
        self.generate_top_level_env()
        self.generate_compliation_verbose()
        self.generate_builders()
        self.generate_compliation_flags()
        self.generate_version_file()
        return self.rules_buf


class NinjaScriptHeaderGenerator(ScriptHeaderGenerator):
    def __init__(self, options, build_dir, blade_path, gcc_version,
                 python_inc, cuda_inc, build_environment, svn_roots):
        ScriptHeaderGenerator.__init__(
                self, options, build_dir, gcc_version,
                python_inc, cuda_inc, build_environment, svn_roots)
        self.blade_path = blade_path

    def generate_rule(self, name, command, description=None,
                      depfile=None, generator=False, pool=None,
                      restat=False, rspfile=None,
                      rspfile_content=None, deps=None):
        self._add_rule('rule %s' % name)
        self._add_rule('  command = %s' % command)
        if description:
            self._add_rule('  description = %s%s%s' % (
                           console.colors('dimpurple'), description, console.colors('end')))
        if depfile:
            self._add_rule('  depfile = %s' % depfile)
        if generator:
            self._add_rule('  generator = 1')
        if pool:
            self._add_rule('  pool = %s' % pool)
        if restat:
            self._add_rule('  restat = 1')
        if rspfile:
            self._add_rule('  rspfile = %s' % rspfile)
        if rspfile_content:
            self._add_rule('  rspfile_content = %s' % rspfile_content)
        if deps:
            self._add_rule('  deps = %s' % deps)

    def generate_top_level_vars(self):
        self._add_rule('''# build.ninja generated by blade
ninja_required_version = 1.7
builddir = %s
''' % self.build_dir)

    def generate_common_rules(self):
        self.generate_rule(name='stamp',
                           command='touch ${out}',
                           description='STAMP ${out}')
        self.generate_rule(name='copy',
                           command='cp -f ${in} ${out}',
                           description='COPY ${in} ${out}')

    def generate_cc_warning_vars(self):
        warnings, cxx_warnings, c_warnings = self.ccflags_manager.get_warning_flags()
        c_warnings += warnings
        cxx_warnings += warnings
        self._add_rule('''
c_warnings = %s
cxx_warnings = %s
''' % (' '.join(c_warnings), ' '.join(cxx_warnings)))

    def generate_cc_rules(self):
        build_with_ccache = self.build_environment.ccache_installed
        cc = os.environ.get('CC', 'gcc')
        cxx = os.environ.get('CXX', 'g++')
        ld = os.environ.get('LD', 'g++')
        if build_with_ccache:
            os.environ['CCACHE_BASEDIR'] = self.build_environment.blade_root_dir
            os.environ['CCACHE_NOHASHDIR'] = 'true'
            cc = 'ccache ' + cc
            cxx = 'ccache ' + cxx
        self.ccflags_manager.set_cc(cc)
        cc_config = self.blade_config.get_config('cc_config')
        cc_library_config = self.blade_config.get_config('cc_library_config')
        cflags, cxxflags = cc_config['cflags'], cc_config['cxxflags']
        cppflags, ldflags = self.ccflags_manager.get_flags_except_warning()
        cppflags = cc_config['cppflags'] + cppflags
        arflags = ''.join(cc_library_config['arflags'])
        ldflags = cc_config['linkflags'] + ldflags
        includes = cc_config['extra_incs']
        includes = includes + ['.', self.build_dir]
        includes = ' '.join(['-I%s' % inc for inc in includes])

        self.generate_cc_warning_vars()
        self.generate_rule(name='cc',
                command='%s -o ${out} -MMD -MF ${out}.d '
                        '-c -fPIC %s %s ${c_warnings} ${cppflags} '
                        '%s ${includes} ${in}' % (
                        cc, ' '.join(cflags), ' '.join(cppflags), includes),
                description='CC ${in}',
                depfile='${out}.d',
                deps='gcc')
        self.generate_rule(name='cxx',
                command='%s -o ${out} -MMD -MF ${out}.d '
                        '-c -fPIC %s %s ${cxx_warnings} ${cppflags} '
                        '%s ${includes} ${in}' % (
                        cxx, ' '.join(cxxflags), ' '.join(cppflags), includes),
                description='CXX ${in}',
                depfile='${out}.d',
                deps='gcc')
        securecc = '%s %s' % (cc_config['securecc'], cxx)
        self._add_rule('''
build __securecc_phony__ : phony
''')
        self.generate_rule(name='securecccompile',
                command='%s -o ${out} -c -fPIC '
                        '%s %s ${cxx_warnings} ${cppflags} %s ${includes} ${in}' % (
                        securecc, ' '.join(cxxflags), ' '.join(cppflags), includes),
                description='SECURECC ${in}')
        self.generate_rule(name='securecc',
                command=self.generate_toolchain_command('securecc_object'),
                description='SECURECC ${in}',
                restat=True)

        self.generate_rule(name='ar',
                           command='rm -f $out; ar %s $out $in' % arflags,
                           description='AR ${out}')
        self.generate_rule(name='link',
                           command='%s -o ${out} %s ${ldflags} ${in} ${extra_ldflags}' % (
                                   ld, ' '.join(ldflags)),
                           description='LINK ${out}')
        self.generate_rule(name='solink',
                           command='%s -o ${out} -shared %s ${ldflags} ${in} ${extra_ldflags}' % (
                                   ld, ' '.join(ldflags)),
                           description='SHAREDLINK ${out}')

    def generate_proto_rules(self):
        config = self.blade_config.get_config('proto_library_config')
        protoc = config['protoc']
        protoc_java = protoc
        if config['protoc_java']:
            protoc_java = config['protoc_java']
        protobuf_incs = protoc_import_path_option(config['protobuf_incs'])
        protobuf_java_incs = protobuf_incs
        if config['protobuf_java_incs']:
            protobuf_java_incs = protoc_import_path_option(config['protobuf_java_incs'])
        self._add_rule('''
protocflags =
protoccpppluginflags =
protocjavapluginflags =
protocpythonpluginflags =
''')
        self.generate_rule(name='proto',
                           command='%s --proto_path=. %s -I=`dirname ${in}` '
                                   '--cpp_out=%s ${protocflags} ${protoccpppluginflags} ${in}' % (
                                   protoc, protobuf_incs, self.build_dir),
                           description='PROTOC ${in}')
        self.generate_rule(name='protojava',
                           command='%s --proto_path=. %s --java_out=%s/`dirname ${in}` '
                                   '${protocjavapluginflags} ${in}' % (
                                   protoc_java, protobuf_java_incs, self.build_dir),
                           description='PROTOCJAVA ${in}')
        self.generate_rule(name='protopython',
                           command='%s --proto_path=. %s -I=`dirname ${in}` '
                                   '--python_out=%s ${protocpythonpluginflags} ${in}' % (
                                   protoc, protobuf_incs, self.build_dir),
                           description='PROTOCPYTHON ${in}')
        self.generate_rule(name='protodescriptors',
                           command='%s --proto_path=. %s -I=`dirname ${first}` '
                                   '--descriptor_set_out=${out} --include_imports '
                                   '--include_source_info ${in}' % (
                                   protoc, protobuf_incs),
                           description='PROTODESCRIPTORS ${in}')

    def generate_resource_rules(self):
        args = '${name} ${path} ${out} ${in}'
        self.generate_rule(name='resource_index',
                           command=self.generate_toolchain_command('resource_index', suffix=args),
                           description='RESOURCE INDEX ${out}')
        self.generate_rule(name='resource',
                           command='xxd -i ${in} | '
                                   'sed -e "s/^unsigned char /const char RESOURCE_/g" '
                                   '-e "s/^unsigned int /const unsigned int RESOURCE_/g" > ${out}',
                           description='RESOURCE ${in}')

    def get_java_command(self, java_config, cmd):
        java_home = java_config['java_home']
        if java_home:
            return os.path.join(java_home, 'bin', cmd)
        return cmd

    def generate_javac_rules(self, java_config):
        javac = self.get_java_command(java_config, 'javac')
        jar = self.get_java_command(java_config, 'jar')
        cmd = [javac]
        version = java_config['version']
        source_version = java_config.get('source_version', version)
        target_version = java_config.get('target_version', version)
        if source_version:
            cmd.append('-source %s' % source_version)
        if target_version:
            cmd.append('-target %s' % target_version)
        cmd += [
            '-encoding ${source_encoding}',
            '-d ${classes_dir}',
            '-classpath ${classpath}',
            '${javacflags}',
            '${in}',
        ]
        self._add_rule('''
source_encoding = UTF-8
classpath = .
javacflags =
''')
        self.generate_rule(name='javac',
                           command='rm -fr ${classes_dir} && mkdir -p ${classes_dir} && '
                                   '%s && sleep 0.5 && '
                                   '%s cf ${out} -C ${classes_dir} .' % (
                                   ' '.join(cmd), jar),
                           description='JAVAC ${in}')

    def generate_java_resource_rules(self):
        self.generate_rule(name='javaresource',
                           command=self.generate_toolchain_command('java_resource'),
                           description='JAVA RESOURCE ${in}')

    def generate_java_test_rules(self):
        java_test_config = self.blade_config.get_config('java_test_config')
        jacoco_home = java_test_config['jacoco_home']
        if jacoco_home:
            jacoco_agent = os.path.join(jacoco_home, 'lib', 'jacocoagent.jar')
            prefix = 'JACOCOAGENT=%s' % jacoco_agent
        else:
            prefix = ''
        self._add_rule('javatargetundertestpkg = __targetundertestpkg__')
        args = '${mainclass} ${javatargetundertestpkg} ${out} ${in}'
        self.generate_rule(name='javatest',
                           command=self.generate_toolchain_command('java_test',
                                                                   prefix=prefix,
                                                                   suffix=args),
                           description='JAVA TEST ${out}')

    def generate_java_binary_rules(self):
        config = self.blade_config.get_config('java_binary_config')
        bootjar = config['one_jar_boot_jar']
        args = '%s ${mainclass} ${out} ${in}' % bootjar
        self.generate_rule(name='onejar',
                           command=self.generate_toolchain_command('java_onejar', suffix=args),
                           description='ONE JAR ${out}')
        self.generate_rule(name='javabinary',
                           command=self.generate_toolchain_command('java_binary'),
                           description='JAVA BIN ${out}')

    def generate_scala_rules(self, java_config):
        scala_config = self.blade_config.get_config('scala_config')
        scala_home = scala_config['scala_home']
        if scala_home:
            scala = os.path.join(scala_home, 'bin', 'scala')
            scalac = os.path.join(scala_home, 'bin', 'scalac')
        else:
            scala = 'scala'
            scalac = 'scalac'
        java = self.get_java_command(java_config, 'java')
        self._add_rule('''
scalacflags = -nowarn
''')
        cmd = [
            'JAVACMD=%s' % java,
            scalac,
            '-encoding UTF8',
            '-d ${out}',
            '-classpath ${classpath}',
            '${scalacflags}',
            '${in}'
        ]
        self.generate_rule(name='scalac',
                           command=' '.join(cmd),
                           description='SCALAC ${out}')
        args = '%s %s ${out} ${in}' % (java, scala)
        self.generate_rule(name='scalatest',
                           command=self.generate_toolchain_command('scala_test', suffix=args),
                           description='SCALA TEST ${out}')

    def generate_java_scala_rules(self):
        java_config = self.blade_config.get_config('java_config')
        self.generate_javac_rules(java_config)
        self.generate_java_resource_rules()
        jar = self.get_java_command(java_config, 'jar')
        args = '%s ${out} ${in}' % jar
        self.generate_rule(name='javajar',
                           command=self.generate_toolchain_command('java_jar', suffix=args),
                           description='JAVA JAR ${out}')
        self.generate_java_test_rules()
        self.generate_rule(name='fatjar',
                           command=self.generate_toolchain_command('java_fatjar'),
                           description='FAT JAR ${out}')
        self.generate_java_binary_rules()
        self.generate_scala_rules(java_config)

    def generate_thrift_rules(self):
        thrift_config = self.blade_config.get_config('thrift_config')
        incs = _incs_list_to_string(thrift_config['thrift_incs'])
        thrift = thrift_config['thrift']
        if thrift.startswith('//'):
            thrift = thrift.replace('//', self.build_dir + '/')
            thrift = thrift.replace(':', '/')
        self.generate_rule(name='thrift',
                           command='%s --gen cpp:include_prefix,pure_enums '
                                   '-I . %s -I `dirname ${in}` '
                                   '-out %s/`dirname ${in}` ${in}' % (
                                   thrift, incs, self.build_dir),
                           description='THRIFT ${in}')

    def generate_python_rules(self):
        self._add_rule('''
pythonbasedir = __pythonbasedir__
''')
        args = '${pythonbasedir} ${out} ${in}'
        self.generate_rule(name='pythonlibrary',
                           command=self.generate_toolchain_command('python_library', suffix=args),
                           description='PYTHON LIBRARY ${out}')
        args = '${pythonbasedir} ${mainentry} ${out} ${in}'
        self.generate_rule(name='pythonbinary',
                           command=self.generate_toolchain_command('python_binary', suffix=args),
                           description='PYTHON BINARY ${out}')

    def generate_shell_rules(self):
        self.generate_rule(name='shelltest',
                           command=self.generate_toolchain_command('shell_test'),
                           description='SHELL TEST ${out}')
        args = '${out} ${in} ${testdata}'
        self.generate_rule(name='shelltestdata',
                           command=self.generate_toolchain_command('shell_testdata', suffix=args),
                           description='SHELL TEST DATA ${out}')

    def generate_lex_yacc_rules(self):
        self.generate_rule(name='lex',
                           command='flex ${lexflags} -o ${out} ${in}',
                           description='LEX ${in}')
        self.generate_rule(name='yacc',
                           command='bison ${yaccflags} -o ${out} ${in}',
                           description='YACC ${in}')

    def generate_package_rules(self):
        args = '${out} ${in} ${entries}'
        self.generate_rule(name='package',
                           command=self.generate_toolchain_command('package', suffix=args),
                           description='PACKAGE ${out}')

    def generate_version_rules(self):
        revision, url = blade_util.load_scm(self.build_dir)
        args = '${out} ${revision} ${url} ${profile} "${compiler}"'
        self.generate_rule(name='scm',
                           command=self.generate_toolchain_command('scm', suffix=args),
                           description='SCM ${out}')
        scm = os.path.join(self.build_dir, 'scm.cc')
        self._add_rule('''
build %s: scm
  revision = %s
  url = %s
  profile = %s
  compiler = %s
''' % (scm, revision, url, self.options.profile, 'GCC ' + self.gcc_version))
        self._add_rule('''
build %s: cxx %s
  cppflags = -w -O2
  cxx_warnings =
''' % (scm + '.o', scm))

    def generate_toolchain_command(self, builder, prefix='', suffix=''):
        cmd = ['PYTHONPATH=%s:$$PYTHONPATH' % self.blade_path]
        if prefix:
            cmd.append(prefix)
        cmd.append('python -m toolchain %s' % builder)
        if suffix:
            cmd.append(suffix)
        else:
            cmd.append('${out} ${in}')
        return ' '.join(cmd)

    def generate(self):
        """Generate ninja rules. """
        self.generate_top_level_vars()
        self.generate_common_rules()
        self.generate_cc_rules()
        self.generate_proto_rules()
        self.generate_resource_rules()
        self.generate_java_scala_rules()
        self.generate_thrift_rules()
        self.generate_python_rules()
        self.generate_shell_rules()
        self.generate_lex_yacc_rules()
        self.generate_package_rules()
        self.generate_version_rules()
        return self.rules_buf


class RulesGenerator(object):
    """
    Generate build rules according to underlying build system and blade options.
    This class should be inherited by particular build system generator.
    """
    def __init__(self, script_path, blade_path, blade):
        self.script_path = script_path
        self.blade_path = blade_path
        self.blade = blade
        self.scons_platform = self.blade.get_scons_platform()
        self.build_dir = self.blade.get_build_path()
        try:
            os.remove('blade-bin')
        except os.error:
            pass
        os.symlink(os.path.abspath(self.build_dir), 'blade-bin')

    def generate_build_rules(self):
        """Generate build rules for underlying build system. """
        raise NotImplementedError

    def generate_build_script(self):
        """Generate build script for underlying build system. """
        rules = self.generate_build_rules()
        script = open(self.script_path, 'w')
        script.writelines(rules)
        script.close()
        return rules


class SconsRulesGenerator(RulesGenerator):
    """The main class to generate scons rules and outputs rules to SConstruct. """
    def __init__(self, scons_path, blade_path, blade):
        RulesGenerator.__init__(self, scons_path, blade_path, blade)
        options = self.blade.get_options()
        gcc_version = self.scons_platform.get_gcc_version()
        python_inc = self.scons_platform.get_python_include()
        cuda_inc = self.scons_platform.get_cuda_include()
        self.scons_script_header_generator = SconsScriptHeaderGenerator(
                options,
                self.build_dir,
                gcc_version,
                python_inc,
                cuda_inc,
                self.blade.build_environment,
                self.blade.svn_root_dirs)

    def generate_build_rules(self):
        """Generates scons rules to SConstruct. """
        rules = self.scons_script_header_generator.generate(self.blade_path)
        rules += self.blade.gen_targets_rules()
        return rules


class NinjaRulesGenerator(RulesGenerator):
    """Generate ninja rules to build.ninja. """
    def __init__(self, ninja_path, blade_path, blade):
        RulesGenerator.__init__(self, ninja_path, blade_path, blade)

    def generate_build_rules(self):
        """Generate ninja rules to build.ninja. """
        options = self.blade.get_options()
        gcc_version = self.scons_platform.get_gcc_version()
        python_inc = self.scons_platform.get_python_include()
        cuda_inc = self.scons_platform.get_cuda_include()
        ninja_script_header_generator = NinjaScriptHeaderGenerator(
                options,
                self.build_dir,
                self.blade_path,
                gcc_version,
                python_inc,
                cuda_inc,
                self.blade.build_environment,
                self.blade.svn_root_dirs)
        rules = ninja_script_header_generator.generate()
        rules += self.blade.gen_targets_rules()
        return rules
<|MERGE_RESOLUTION|>--- conflicted
+++ resolved
@@ -33,17 +33,6 @@
     return ' '.join(['-I ' + path for path in incs])
 
 
-<<<<<<< HEAD
-def escape_c_string(s):
-    all_chars = (chr(x) for x in range(256))
-    trans_table = dict((c, c) for c in all_chars)
-    trans_table.update({'"': r'\"'})
-    return "".join(trans_table[c] for c in s)
-
-
-class SconsFileHeaderGenerator(object):
-    """SconsFileHeaderGenerator class"""
-=======
 def protoc_import_path_option(incs):
     return ' '.join(['-I=%s' % inc for inc in incs])
 
@@ -55,7 +44,6 @@
     environment setup, predefined rules and builders, utilities
     for the underlying build system.
     """
->>>>>>> 74fd670e
     def __init__(self, options, build_dir, gcc_version,
                  python_inc, cuda_inc, build_environment, svn_roots):
         self.rules_buf = []
