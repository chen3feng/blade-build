--- conflicted
+++ resolved
@@ -684,11 +684,7 @@
     def generate_thrift_rules(self):
         thrift_config = config.get_section('thrift_config')
         incs = _incs_list_to_string(thrift_config['thrift_incs'])
-<<<<<<< HEAD
-        gen_params = _incs_list_to_string(thrift_config['thrift_gen_params'])
-=======
         gen_params = thrift_config['thrift_gen_params']
->>>>>>> f821ebf5
         thrift = thrift_config['thrift']
         if thrift.startswith('//'):
             thrift = thrift.replace('//', self.build_dir + '/')
