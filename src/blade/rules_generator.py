--- conflicted
+++ resolved
@@ -20,11 +20,7 @@
 import subprocess
 
 import blade_util
-<<<<<<< HEAD
-import configparse
-=======
 import config
->>>>>>> 3fc33688
 import console
 
 from blade_platform import CcFlagsManager
@@ -454,13 +450,8 @@
             cc = 'ccache ' + cc
             cxx = 'ccache ' + cxx
         self.ccflags_manager.set_cc(cc)
-<<<<<<< HEAD
-        cc_config = self.blade_config.get_config('cc_config')
-        cc_library_config = self.blade_config.get_config('cc_library_config')
-=======
         cc_config = config.get_section('cc_config')
         cc_library_config = config.get_section('cc_library_config')
->>>>>>> 3fc33688
         cflags, cxxflags = cc_config['cflags'], cc_config['cxxflags']
         cppflags, ldflags = self.ccflags_manager.get_flags_except_warning()
         cppflags = cc_config['cppflags'] + cppflags
@@ -514,17 +505,6 @@
                            description='SHAREDLINK ${out}')
 
     def generate_proto_rules(self):
-<<<<<<< HEAD
-        config = self.blade_config.get_config('proto_library_config')
-        protoc = config['protoc']
-        protoc_java = protoc
-        if config['protoc_java']:
-            protoc_java = config['protoc_java']
-        protobuf_incs = protoc_import_path_option(config['protobuf_incs'])
-        protobuf_java_incs = protobuf_incs
-        if config['protobuf_java_incs']:
-            protobuf_java_incs = protoc_import_path_option(config['protobuf_java_incs'])
-=======
         proto_config = config.get_section('proto_library_config')
         protoc = proto_config['protoc']
         protoc_java = protoc
@@ -534,7 +514,6 @@
         protobuf_java_incs = protobuf_incs
         if proto_config['protobuf_java_incs']:
             protobuf_java_incs = protoc_import_path_option(proto_config['protobuf_java_incs'])
->>>>>>> 3fc33688
         self._add_rule('''
 protocflags =
 protoccpppluginflags =
@@ -616,12 +595,7 @@
                            description='JAVA RESOURCE ${in}')
 
     def generate_java_test_rules(self):
-<<<<<<< HEAD
-        java_test_config = self.blade_config.get_config('java_test_config')
-        jacoco_home = java_test_config['jacoco_home']
-=======
         jacoco_home = config.get_item('java_test_config', 'jacoco_home')
->>>>>>> 3fc33688
         if jacoco_home:
             jacoco_agent = os.path.join(jacoco_home, 'lib', 'jacocoagent.jar')
             prefix = 'JACOCOAGENT=%s' % jacoco_agent
@@ -636,12 +610,7 @@
                            description='JAVA TEST ${out}')
 
     def generate_java_binary_rules(self):
-<<<<<<< HEAD
-        config = self.blade_config.get_config('java_binary_config')
-        bootjar = config['one_jar_boot_jar']
-=======
         bootjar = config.get_item('java_binary_config', 'one_jar_boot_jar')
->>>>>>> 3fc33688
         args = '%s ${mainclass} ${out} ${in}' % bootjar
         self.generate_rule(name='onejar',
                            command=self.generate_toolchain_command('java_onejar', suffix=args),
@@ -651,12 +620,7 @@
                            description='JAVA BIN ${out}')
 
     def generate_scala_rules(self, java_config):
-<<<<<<< HEAD
-        scala_config = self.blade_config.get_config('scala_config')
-        scala_home = scala_config['scala_home']
-=======
         scala_home = config.get_item('scala_config', 'scala_home')
->>>>>>> 3fc33688
         if scala_home:
             scala = os.path.join(scala_home, 'bin', 'scala')
             scalac = os.path.join(scala_home, 'bin', 'scalac')
@@ -685,11 +649,7 @@
                            description='SCALA TEST ${out}')
 
     def generate_java_scala_rules(self):
-<<<<<<< HEAD
-        java_config = self.blade_config.get_config('java_config')
-=======
         java_config = config.get_section('java_config')
->>>>>>> 3fc33688
         self.generate_javac_rules(java_config)
         self.generate_java_resource_rules()
         jar = self.get_java_command(java_config, 'jar')
@@ -705,11 +665,7 @@
         self.generate_scala_rules(java_config)
 
     def generate_thrift_rules(self):
-<<<<<<< HEAD
-        thrift_config = self.blade_config.get_config('thrift_config')
-=======
         thrift_config = config.get_section('thrift_config')
->>>>>>> 3fc33688
         incs = _incs_list_to_string(thrift_config['thrift_incs'])
         thrift = thrift_config['thrift']
         if thrift.startswith('//'):
@@ -822,19 +778,11 @@
         except os.error:
             pass
         os.symlink(os.path.abspath(self.build_dir), 'blade-bin')
-<<<<<<< HEAD
 
     def generate_build_rules(self):
         """Generate build rules for underlying build system. """
         raise NotImplementedError
 
-=======
-
-    def generate_build_rules(self):
-        """Generate build rules for underlying build system. """
-        raise NotImplementedError
-
->>>>>>> 3fc33688
     def generate_build_script(self):
         """Generate build script for underlying build system. """
         rules = self.generate_build_rules()
@@ -867,21 +815,12 @@
         rules += self.blade.gen_targets_rules()
         return rules
 
-<<<<<<< HEAD
 
 class NinjaRulesGenerator(RulesGenerator):
     """Generate ninja rules to build.ninja. """
     def __init__(self, ninja_path, blade_path, blade):
         RulesGenerator.__init__(self, ninja_path, blade_path, blade)
 
-=======
-
-class NinjaRulesGenerator(RulesGenerator):
-    """Generate ninja rules to build.ninja. """
-    def __init__(self, ninja_path, blade_path, blade):
-        RulesGenerator.__init__(self, ninja_path, blade_path, blade)
-
->>>>>>> 3fc33688
     def generate_build_rules(self):
         """Generate ninja rules to build.ninja. """
         options = self.blade.get_options()
