 " This is the Vim syntax file for Blade.
" Author: Chen Feng <phongchen@tencent.com>

if version < 600
    syntax clear
elseif exists("b:current_syntax")
    finish
endif

" Read the python syntax to start with
if version < 600
    so <sfile>:p:h/python.vim
else
    runtime! syntax/python.vim
    unlet b:current_syntax
endif

syn case match

" Sorted by alphabet order, grouped by targets

" General functions
syn keyword bladeTarget build_target enable_if include

syn keyword bladeTarget glob
syn keyword bladeArg allow_empty exclude

" General args
syn keyword bladeArg name srcs deps visibility deprecated

" Test args
syn keyword bladeArg always_run exclusive testdata

" C/C++ targets

" C/C++ general args
syn keyword bladeArg defs incs extra_cppflags optimize warning

syn keyword bladeTarget cc_library prebuilt_cc_library
syn keyword bladeArg allow_undefined binary_link_only export_incs hdrs link_all_symbols prebuilt secure

syn keyword bladeTarget foreign_cc_library
<<<<<<< HEAD
syn keyword bladeArg libpath_pattern has_dynamic binary_link_only

" TODO(chen3feng): Reorgnize by target
" Sorted by alphabet order
syn keyword bladeArg always_run binary_jar cmd coverage defs deprecated deps dynamic_link embed_version
syn keyword bladeArg exclude exclusions exclusive export_dynamic export_incs exported_deps hdrs
syn keyword bladeArg extra_cppflags extra_linkflags generate_descriptors generate_hdrs glob allow_empty
syn keyword bladeArg heap_check heap_check_debug heavy include incs link_all_symbols main_class
syn keyword bladeArg name optimize out outs plugins prebuilt prefix provided_deps
syn keyword bladeArg resources secure source_encoding srcs suffix
syn keyword bladeArg target_languages testdata transitive visibility warning warnings
=======
syn keyword bladeArg libpath_pattern has_dynamic

syn keyword bladeTarget cc_binary
syn keyword bladeArg dynamic_link embed_version export_dynamic extra_linkflags

syn keyword bladeTarget cc_test
syn keyword bladeArg heap_check heap_check_debug

syn keyword bladeTarget cc_benchmark

syn keyword bladeTarget cc_plugin
syn keyword bladeArg prefix strip suffix

syn keyword bladeTarget lex_yacc_library
syn keyword bladeTarget resource_library

syn keyword bladeTarget cu_binary cu_library

" Java targets

syn keyword bladeTarget java_library java_fat_library
syn keyword bladeArg coverage exported_deps provided_deps resources source_encoding warnings

syn keyword bladeTarget java_binary
syn keyword bladeArg main_class exclusions

syn keyword bladeTarget java_test

syn keyword bladeTarget maven_jar
syn keyword bladeArg binary_jar transitive

" Scala Targets
syn keyword bladeTarget scala_library scala_test scala_fat_library

syn keyword bladeTarget py_binary py_library py_test
syn keyword bladeArg base main

syn keyword bladeTarget sh_test

" Protobuf Targets
syn keyword bladeTarget proto_library
syn keyword bladeArg generate_descriptors plugins target_languages

" Thrift Targets
syn keyword bladeTarget thrift_library

syn keyword bladeTarget swig_library

syn keyword bladeTarget package
syn keyword bladeArg out

" This is the last rule
syn keyword bladeTarget gen_rule
syn keyword bladeArg cmd cmd_name cleans outs generate_hdrs generated_incs heavy
>>>>>>> e1e80099

if version >= 508 || !exists("did_blade_syn_inits")
    if version < 508
        let did_blade_syn_inits = 1
        command! -nargs=+ HiLink hi link <args>
    else
        command! -nargs=+ HiLink hi def link <args>
    endif

    HiLink bladeTarget   Function
    HiLink bladeArg      Special
    delcommand HiLink
endif

let b:current_syntax = "blade"<|MERGE_RESOLUTION|>--- conflicted
+++ resolved
@@ -40,19 +40,6 @@
 syn keyword bladeArg allow_undefined binary_link_only export_incs hdrs link_all_symbols prebuilt secure
 
 syn keyword bladeTarget foreign_cc_library
-<<<<<<< HEAD
-syn keyword bladeArg libpath_pattern has_dynamic binary_link_only
-
-" TODO(chen3feng): Reorgnize by target
-" Sorted by alphabet order
-syn keyword bladeArg always_run binary_jar cmd coverage defs deprecated deps dynamic_link embed_version
-syn keyword bladeArg exclude exclusions exclusive export_dynamic export_incs exported_deps hdrs
-syn keyword bladeArg extra_cppflags extra_linkflags generate_descriptors generate_hdrs glob allow_empty
-syn keyword bladeArg heap_check heap_check_debug heavy include incs link_all_symbols main_class
-syn keyword bladeArg name optimize out outs plugins prebuilt prefix provided_deps
-syn keyword bladeArg resources secure source_encoding srcs suffix
-syn keyword bladeArg target_languages testdata transitive visibility warning warnings
-=======
 syn keyword bladeArg libpath_pattern has_dynamic
 
 syn keyword bladeTarget cc_binary
@@ -107,7 +94,6 @@
 " This is the last rule
 syn keyword bladeTarget gen_rule
 syn keyword bladeArg cmd cmd_name cleans outs generate_hdrs generated_incs heavy
->>>>>>> e1e80099
 
 if version >= 508 || !exists("did_blade_syn_inits")
     if version < 508
