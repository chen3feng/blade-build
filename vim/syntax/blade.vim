--- conflicted
+++ resolved
@@ -30,14 +30,9 @@
 syn keyword bladeArg exclusions exclusive export_dynamic export_incs exported_deps
 syn keyword bladeArg extra_cppflags extra_linkflags generate_descriptors glob
 syn keyword bladeArg heap_check heap_check_debug incs link_all_symbols main_class
-<<<<<<< HEAD
-syn keyword bladeArg name optimize outs prebuilt prefix resources secure srcs suffix
-syn keyword bladeArg testdata warning
-=======
 syn keyword bladeArg name optimize out outs plugins prebuilt prefix provided_deps
 syn keyword bladeArg resources secure source_encoding srcs suffix
 syn keyword bladeArg target_under_test testdata transitive visibility warning warnings
->>>>>>> 5a002f99
 
 if version >= 508 || !exists("did_blade_syn_inits")
     if version < 508
