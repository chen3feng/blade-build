--- conflicted
+++ resolved
@@ -21,16 +21,6 @@
 #include <string.h>
 #include <math.h>
 
-<<<<<<< HEAD
-// includes CUDA
-#include <cuda_runtime.h>
-
-// includes, project
-#include "helper_cuda.h"
-#include "helper_functions.h" // helper functions for SDK examples
-
-=======
->>>>>>> 0f8fffd9
 ////////////////////////////////////////////////////////////////////////////////
 // declaration, forward
 void runTest(int argc, char **argv);
@@ -74,99 +64,3 @@
 main(int argc, char **argv)
 {
 }
-<<<<<<< HEAD
-
-////////////////////////////////////////////////////////////////////////////////
-//! Run a simple test for CUDA
-////////////////////////////////////////////////////////////////////////////////
-void
-runTest(int argc, char **argv)
-{
-    bool bTestResult = true;
-
-    printf("%s Starting...\n\n", argv[0]);
-
-    // use command-line specified CUDA device, otherwise use device with highest Gflops/s
-    int devID = findCudaDevice(argc, (const char **)argv);
-
-    StopWatchInterface *timer = 0;
-    sdkCreateTimer(&timer);
-    sdkStartTimer(&timer);
-
-    unsigned int num_threads = 32;
-    unsigned int mem_size = sizeof(float) * num_threads;
-
-    // allocate host memory
-    float *h_idata = (float *) malloc(mem_size);
-
-    // initalize the memory
-    for (unsigned int i = 0; i < num_threads; ++i)
-    {
-        h_idata[i] = (float) i;
-    }
-
-    // allocate device memory
-    float *d_idata;
-    checkCudaErrors(cudaMalloc((void **) &d_idata, mem_size));
-    // copy host memory to device
-    checkCudaErrors(cudaMemcpy(d_idata, h_idata, mem_size,
-                               cudaMemcpyHostToDevice));
-
-    // allocate device memory for result
-    float *d_odata;
-    checkCudaErrors(cudaMalloc((void **) &d_odata, mem_size));
-
-    // setup execution parameters
-    dim3  grid(1, 1, 1);
-    dim3  threads(num_threads, 1, 1);
-
-    // execute the kernel
-    testKernel<<< grid, threads, mem_size >>>(d_idata, d_odata);
-
-    // check if kernel execution generated and error
-    getLastCudaError("Kernel execution failed");
-
-    // allocate mem for the result on host side
-    float *h_odata = (float *) malloc(mem_size);
-    // copy result from device to host
-    checkCudaErrors(cudaMemcpy(h_odata, d_odata, sizeof(float) * num_threads,
-                               cudaMemcpyDeviceToHost));
-
-    sdkStopTimer(&timer);
-    printf("Processing time: %f (ms)\n", sdkGetTimerValue(&timer));
-    sdkDeleteTimer(&timer);
-
-    // compute reference solution
-    float *reference = (float *) malloc(mem_size);
-    computeGold(reference, h_idata, num_threads);
-
-    // check result
-    if (checkCmdLineFlag(argc, (const char **) argv, "regression"))
-    {
-        // write file for regression test
-        sdkWriteFile("./data/regression.dat", h_odata, num_threads, 0.0f, false);
-    }
-    else
-    {
-        // custom output handling when no regression test running
-        // in this case check if the result is equivalent to the expected soluion
-        bTestResult = compareData(reference, h_odata, num_threads, 0.0f, 0.0f);
-    }
-
-    // cleanup memory
-    free(h_idata);
-    free(h_odata);
-    free(reference);
-    checkCudaErrors(cudaFree(d_idata));
-    checkCudaErrors(cudaFree(d_odata));
-
-    // cudaDeviceReset causes the driver to clean up all state. While
-    // not mandatory in normal operation, it is good practice.  It is also
-    // needed to ensure correct operation when the application is being
-    // profiled. Calling cudaDeviceReset causes all profile data to be
-    // flushed before the application exits
-    cudaDeviceReset();
-    exit(bTestResult ? EXIT_SUCCESS : EXIT_FAILURE);
-}
-=======
->>>>>>> 0f8fffd9
