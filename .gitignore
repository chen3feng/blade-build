--- conflicted
+++ resolved
@@ -1,8 +1,4 @@
 .idea
-<<<<<<< HEAD
-*.pyc
-.vscode/
-=======
 .vscode
 *.pyc
->>>>>>> 4ca5802a
+.vscode/